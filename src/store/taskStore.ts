import { create } from 'zustand';
import { collection, addDoc, updateDoc, deleteDoc, doc, getDocs, query, orderBy, where, writeBatch, setDoc, onSnapshot } from 'firebase/firestore';
import { db } from '../api/firebase';
import { useUserStore } from './userStore';
import type { Task, Project } from '../types/models';
import { trackTaskCreated, trackTaskCompleted, trackProjectCreated } from '../utils/analytics';
import { workSessionService } from '../api/workSessionService';
import { transitionQueryService } from '../services/transitionService';
import { TaskStorageService } from '../services/TaskStorageService';
import { timezoneUtils } from '../utils/timezoneUtils';

interface TaskState {
  tasks: Task[];
  projects: Project[];
  isAddingTask: boolean;
  editingTaskId: string | null;
  showDetailsMenu: boolean;
  isLoading: boolean;
  unsubscribe: (() => void) | null;
  taskListViewMode: 'pomodoro' | 'today';
  columnOrder: Task['status'][];
  projectColumnOrder: string[];
  
  // Actions
  initializeStore: () => Promise<void>;
  addTask: (taskData: Omit<Task, 'id' | 'order' | 'createdAt' | 'updatedAt'>) => Promise<string>;
  updateTask: (taskId: string, taskData: Partial<Task>) => Promise<void>;
  updateTaskLocally: (taskIdx: number, updates: Partial<Task>) => void;
  deleteTask: (id: string) => Promise<void>;
  toggleTaskCompletion: (taskId: string, context?: string) => Promise<Task | null>;
  updateTaskStatus: (taskId: string, status: Task['status']) => Promise<void>;
  reorderTasks: (taskId: string, newIndex: number) => Promise<void>;
  moveTaskToStatusAndPosition: (taskId: string, newStatus: Task['status'], targetIndex: number) => Promise<void>;
  setIsAddingTask: (isAdding: boolean) => void;
  setEditingTaskId: (taskId: string | null) => void;
  setShowDetailsMenu: (show: boolean) => void;
  setTaskListViewMode: (mode: 'pomodoro' | 'today') => Promise<void>;
  addProject: (project: Omit<Project, 'id' | 'userId'>) => Promise<string>;
  updateProject: (projectId: string, updates: Partial<Omit<Project, 'id' | 'userId'>>) => Promise<void>;
  deleteProject: (projectId: string) => Promise<void>;
  timeSpentIncrement: (id: string, increment: number) => Promise<void>;
  handleMoveCompletedDown: () => Promise<void>;
  handleArchiveCompleted: () => Promise<void>;
  cleanupListeners: () => void;
  cleanupOrphanedWorkSessions: () => Promise<{ deletedCount: number; orphanedSessions: { id: string; taskId: string; duration: number; date: string; }[]; }>;
  getNextPomodoroTask: (currentTaskId: string) => Task | null;
  hasSchedulingChanges: (currentTask: Task | undefined, updates: Partial<Task>) => boolean;
  reorderColumns: (newOrder: Task['status'][]) => void;
  reorderProjectColumns: (newOrder: string[]) => void;
}

const tasksCollection = collection(db, 'tasks');
const projectsCollection = collection(db, 'projects');

export const useTaskStore = create<TaskState>((set, get) => ({
  tasks: [],
  projects: [],
  columnOrder: ['pomodoro', 'todo', 'completed'],
  projectColumnOrder: [],
  isAddingTask: false,
  editingTaskId: null,
  showDetailsMenu: false,
  isLoading: false,
  unsubscribe: null,
  taskListViewMode: 'today',

  initializeStore: async () => {
    const { user, isAuthenticated } = useUserStore.getState();
    
    // Set task list view mode from user settings
    if (user?.settings?.taskListViewMode) {
      set({ taskListViewMode: user.settings.taskListViewMode });
    }

    // Load persisted column order
    const savedColumnOrder = localStorage.getItem('taskColumnOrder');
    if (savedColumnOrder) {
      try {
        const columnOrder = JSON.parse(savedColumnOrder);
        set({ columnOrder });
      } catch (error) {
        console.warn('Failed to parse saved column order:', error);
      }
    }

    // Load persisted project column order
    const savedProjectColumnOrder = localStorage.getItem('projectColumnOrder');
    if (savedProjectColumnOrder) {
      try {
        const projectColumnOrder = JSON.parse(savedProjectColumnOrder);
        set({ projectColumnOrder });
      } catch (error) {
        console.warn('Failed to parse saved project column order:', error);
      }
    }
    
    if (!isAuthenticated || !user) {
      set({ tasks: [], projects: [], isLoading: false });
      return;
    }

    set({ isLoading: true });
    
    // Clean up existing listeners
    const { unsubscribe } = get();
    if (unsubscribe) {
      unsubscribe();
    }
    
    // Set up real-time listeners for tasks and projects
    const tasksQuery = query(
      tasksCollection, 
      where('userId', '==', user.uid),
      orderBy('order', 'asc')
    );

    const projectsQuery = query(
      projectsCollection,
      where('userId', '==', user.uid)
    );
    
    // Subscribe to real-time updates for tasks
    const unsubscribeTasks = onSnapshot(tasksQuery, (snapshot) => {
      const fetchedTasks: Task[] = snapshot.docs.map(doc => ({
        id: doc.id,
        ...doc.data(),
      })) as Task[];
<<<<<<< HEAD
      console.log(`📡 Real-time subscription update: ${fetchedTasks.length} tasks for user ${user.uid}`);
      
      // Debug: Log timeSpent changes for active tasks
      const { tasks: currentTasks } = get();
      fetchedTasks.forEach(newTask => {
        const oldTask = currentTasks.find(t => t.id === newTask.id);
        if (oldTask && oldTask.timeSpent !== newTask.timeSpent) {
          console.log('🔄 Task timeSpent updated via subscription:', {
            taskId: newTask.id,
            taskTitle: newTask.title,
            from: oldTask.timeSpent,
            to: newTask.timeSpent
          });
        }
      });
      
=======
      // Only log on initial load or significant changes
      if (get().tasks.length === 0) {
        console.log(`Initial load: Fetched ${fetchedTasks.length} tasks for user ${user.uid}`);
      }
>>>>>>> bf848f92
      set({ tasks: fetchedTasks });
    });
    
    // Subscribe to real-time updates for projects
    const unsubscribeProjects = onSnapshot(projectsQuery, (snapshot) => {
      const fetchedProjects: Project[] = snapshot.docs.map(doc => ({
        id: doc.id,
        ...doc.data(),
      })) as Project[];
      set({ projects: fetchedProjects, isLoading: false });
    });
    
    // Combine unsubscribe functions
    const combinedUnsubscribe = () => {
      unsubscribeTasks();
      unsubscribeProjects();
    };
    
    set({ unsubscribe: combinedUnsubscribe });
  },
  
  cleanupListeners: () => {
    const { unsubscribe } = get();
    if (unsubscribe) {
      unsubscribe();
      set({ unsubscribe: null, tasks: [], projects: [] });
    }
  },
  
  addProject: async (projectData) => {
    try {
      const { user } = useUserStore.getState();
      
      if (!user) {
        throw new Error('User not authenticated');
      }
      
      const newProject = {
        ...projectData,
        userId: user.uid
      };
      
      // If this is the "No Project" project, use a fixed ID
      if (projectData.name === 'No Project') {
        const docRef = doc(db, 'projects', 'no-project');
        await setDoc(docRef, newProject);
        return 'no-project';
      }
      
      const docRef = await addDoc(projectsCollection, newProject);
      
      // Track project creation in Analytics
      trackProjectCreated(projectData.name);
      
      return docRef.id;
    } catch (error) {
      console.error('Error adding project:', error);
      throw error;
    }
  },

  updateProject: async (projectId, updates) => {
    try {
      const { user } = useUserStore.getState();
      
      if (!user) {
        throw new Error('User not authenticated');
      }

      const projectRef = doc(db, 'projects', projectId);
      await updateDoc(projectRef, updates);
      
      console.log(`✅ Successfully updated project ${projectId}`);
    } catch (error) {
      console.error(`❌ Error updating project ${projectId}:`, error);
      throw error;
    }
  },
  
  deleteProject: async (projectId) => {
    try {
      const { user } = useUserStore.getState();
      if (!user) {
        throw new Error('User not authenticated');
      }

      console.log(`🗑️ Starting deletion of project ${projectId}...`);

      // Get all tasks associated with the project
      const tasksQuery = query(
        tasksCollection,
        where('userId', '==', user.uid),
        where('projectId', '==', projectId)
      );

      const tasksSnapshot = await getDocs(tasksQuery);
      const taskIds = tasksSnapshot.docs.map(doc => doc.id);
      
      console.log(`📋 Found ${taskIds.length} tasks in project ${projectId}`);

      // Delete all work sessions for each task first (both UTC and legacy)
      if (taskIds.length > 0) {
        try {
          let totalDeleted = 0;
          for (const taskId of taskIds) {
            const deletedCount = await transitionQueryService.deleteWorkSessionsByTask(user.uid, taskId);
            totalDeleted += deletedCount;
            console.log(`✅ CASCADE DELETE: Deleted ${deletedCount} work sessions (UTC + legacy) for task ${taskId}`);
          }
          console.log(`✅ Total sessions deleted for project ${projectId}: ${totalDeleted}`);
        } catch (workSessionError) {
          console.error('❌ Error deleting work sessions for project tasks:', workSessionError);
          console.warn(`⚠️ Work session cleanup failed for project ${projectId}, but continuing with deletion`);
        }
      }

      // Now delete all tasks and the project using batch
      const batch = writeBatch(db);

      // Add all task deletions to the batch
      tasksSnapshot.docs.forEach(doc => {
        batch.delete(doc.ref);
      });

      // Add project deletion to the batch
      const projectRef = doc(db, 'projects', projectId);
      batch.delete(projectRef);

      // Execute all deletions
      await batch.commit();
      
      console.log(`✅ Successfully deleted project ${projectId}, ${taskIds.length} tasks, and all related work sessions`);
    } catch (error) {
      console.error(`❌ Error deleting project ${projectId}:`, error);
      throw error;
    }
  },
  
  addTask: async (taskData) => {
    try {
      console.log('addTask started');
      
      // Validate multi-day task data if feature is enabled
      if (taskData.scheduledEndDate) {
        const validation = get().validateMultiDayTask(taskData);
        if (!validation.isValid) {
          throw new Error(`Invalid multi-day task data: ${validation.errors.join(', ')}`);
        }
      }
      
      const { user } = useUserStore.getState();
      if (!user) throw new Error('No user found');
      console.log('User found:', user.uid);
      
      const { tasks } = get();
      console.log('Current tasks count:', tasks.length);
      
      // Add task with next order number (find max order + 1)
      const maxOrder = tasks.length > 0 ? Math.max(...tasks.map(t => t.order || 0)) : -1;
      const taskDataWithOrder = {
        ...taskData,
        userId: user.uid,
        order: maxOrder + 1
      };
      
      // Get user's timezone for UTC conversion
      const userTimezone = user.settings?.timezone || timezoneUtils.getCurrentTimezone();
      
      // Use TaskStorageService for proper UTC handling
      const docId = await TaskStorageService.createTask(taskDataWithOrder, userTimezone);
      console.log('Task created with UTC fields, docId:', docId);
      // Track task creation in Analytics
      trackTaskCreated(taskData.projectId);
      
      // Auto-sync task to Google Calendar if it has a scheduled date
      if (taskData.scheduledDate) {
        try {
          console.log('🔄 Auto-syncing new task to Google Calendar...');
          const { useSyncStore } = await import('./syncStore');
          
          // Add a small delay to ensure task is in the store
          setTimeout(async () => {
            try {
              await useSyncStore.getState().syncTask(docId);
              console.log('✅ Task auto-synced to Google Calendar');
            } catch (syncError) {
              console.error('❌ Failed to auto-sync task to Google Calendar:', syncError);
            }
          }, 1000);
        } catch (syncError) {
          console.error('❌ Failed to setup auto-sync for task:', syncError);
          // Don't throw the error since task creation succeeded
        }
      }
      
      console.log('Task creation initiated successfully');
      return docId; // Return the new task ID
    } catch (error) {
      console.error('Error adding task:', error);
      throw error;
    }
  },
  
  // Helper function to validate multi-day task data
  validateMultiDayTask: (taskData: Partial<Task>): { isValid: boolean; errors: string[] } => {
    const errors: string[] = [];
    
    // If scheduledEndDate is provided, validate it
    if (taskData.scheduledEndDate) {
      // scheduledDate must be provided for multi-day tasks
      if (!taskData.scheduledDate) {
        errors.push('scheduledDate is required for multi-day tasks');
      } else {
        // scheduledEndDate must be after or equal to scheduledDate
        const startDate = new Date(taskData.scheduledDate);
        const endDate = new Date(taskData.scheduledEndDate);
        
        if (endDate < startDate) {
          errors.push('scheduledEndDate must be after or equal to scheduledDate');
        }
        
        // For now, limit to reasonable multi-day ranges (e.g., max 30 days)
        const daysDiff = Math.ceil((endDate.getTime() - startDate.getTime()) / (1000 * 60 * 60 * 24));
        if (daysDiff > 30) {
          errors.push('Multi-day tasks cannot span more than 30 days');
        }
      }
    }
    
    return {
      isValid: errors.length === 0,
      errors
    };
  },

  // Helper function to detect if scheduling-related fields have changed
  hasSchedulingChanges: (currentTask: Task | undefined, updates: Partial<Task>): boolean => {
    if (!currentTask) return false;
    
    const schedulingFields = ['scheduledDate', 'scheduledEndDate', 'scheduledStartTime', 'scheduledEndTime', 'includeTime'];
    return schedulingFields.some(field => {
      const currentValue = currentTask[field as keyof Task];
      const newValue = updates[field as keyof Task];
      return newValue !== undefined && currentValue !== newValue;
    });
  },

  updateTask: async (id, updates) => {
    try {
      // Validate multi-day task data if feature is enabled and scheduledEndDate is being updated
      if (updates.scheduledEndDate !== undefined) {
        const { tasks } = get();
        const currentTask = tasks.find(t => t.id === id);
        const mergedTaskData = { ...currentTask, ...updates };
        
        const validation = get().validateMultiDayTask(mergedTaskData);
        if (!validation.isValid) {
          throw new Error(`Invalid multi-day task data: ${validation.errors.join(', ')}`);
        }
      }
      
      const { user } = useUserStore.getState();
      if (!user) throw new Error('No user found');

      // Get the current task to check for projectId changes
      const { tasks } = get();
      const currentTask = tasks.find(t => t.id === id);
      
      // Check if projectId is being updated
      const isProjectIdChanging = updates.projectId && currentTask && updates.projectId !== currentTask.projectId;
      
      // Check if scheduling-related fields are being updated
      const hasSchedulingChanges = get().hasSchedulingChanges(currentTask, updates);
      
      // Filter out undefined values to prevent Firebase errors
      const filteredUpdates = Object.fromEntries(
        Object.entries(updates).filter(([_, value]) => value !== undefined)
      );

      // Get user's timezone for UTC conversion
      const userTimezone = user.settings?.timezone || timezoneUtils.getCurrentTimezone();

      // Use TaskStorageService for proper UTC handling
      await TaskStorageService.updateTask(id, filteredUpdates, userTimezone);

      // If projectId changed, update all related work sessions
      if (isProjectIdChanging && updates.projectId) {
        try {
          const updatedCount = await workSessionService.updateWorkSessionsProjectId(
            user.uid,
            id,
            updates.projectId
          );
          
          if (updatedCount > 0) {
            console.log(`🔄 Updated ${updatedCount} work sessions for task ${id} to project ${updates.projectId}`);
          }
        } catch (error) {
          console.error('❌ Failed to update work sessions project ID:', error);
          // Don't throw here - the task update succeeded, this is just cleanup
          console.warn('⚠️ Task was updated but work session project IDs may be inconsistent');
        }
      }

      // Only auto-sync to Google Calendar if scheduling information was modified
      const updatedTask = { ...currentTask, ...updates };
      if (hasSchedulingChanges && updatedTask.scheduledDate) {
        try {
          console.log('🔄 Auto-syncing task with scheduling changes to Google Calendar...');
          const { useSyncStore } = await import('./syncStore');
          await useSyncStore.getState().syncTask(id);
          console.log('✅ Task scheduling changes auto-synced to Google Calendar');
        } catch (syncError) {
          console.error('❌ Failed to auto-sync task scheduling changes to Google Calendar:', syncError);
          // Don't throw the error since task update succeeded
        }
      }
      
      set({ editingTaskId: null });
    } catch (error) {
      console.error('Error updating task:', error);
      throw error;
    }
  },

  updateTaskLocally: (taskIdx, updates) => {
    const { tasks } = get();
    tasks[taskIdx] = {
      ...tasks[taskIdx],
      ...updates,
      updatedAt: new Date()
    };
    set({ tasks: [...tasks] });
  },
  
  deleteTask: async (id) => {
    try {
      const { user } = useUserStore.getState();
      if (!user) throw new Error('No user found');

      console.log(`🗑️ Starting deletion of task ${id}...`);

      // First delete all related work sessions for this task (both UTC and legacy)
      try {
        const deletedCount = await transitionQueryService.deleteWorkSessionsByTask(user.uid, id);
        console.log(`✅ CASCADE DELETE: Successfully deleted ${deletedCount} work sessions (UTC + legacy) for task ${id}`);
      } catch (workSessionError) {
        console.error('❌ Error deleting work sessions for task:', workSessionError);
        // Don't throw here - we still want to delete the task even if work session cleanup fails
        // But log it clearly for debugging
        console.warn(`⚠️ Work session cleanup failed for task ${id}, but continuing with task deletion`);
      }

      // Then delete the task itself
      console.log(`🗑️ Deleting task ${id}...`);
      const taskRef = doc(db, 'tasks', id);
      await deleteDoc(taskRef);
      
      console.log(`✅ Successfully deleted task ${id} and all related work sessions`);
    } catch (error) {
      console.error(`❌ Error deleting task ${id}:`, error);
      throw error;
    }
  },
  
  toggleTaskCompletion: async (id, context = 'default') => {
    try {
      const { tasks } = get();
      const task = tasks.find(t => t.id === id);
      
      if (!task) return null;
      
      const completed = !task.completed;
      const status = completed ? 'completed' : 'pomodoro';
      let nextTask: Task | null = null;
      
      // If completing a task in Pomodoro context, find next task
      if (completed && context === 'pomodoro') {
        nextTask = get().getNextPomodoroTask(id);
      }
      
      // If completing a task that is currently active in the timer, handle timer state
      if (completed) {
        // Import timer store dynamically to avoid circular dependency
        const { useTimerStore } = await import('./timerStore');
        const timerState = useTimerStore.getState();
        
        // Check if this task is currently active in the timer
        if (timerState.currentTask && timerState.currentTask.id === id) {
          if (context === 'pomodoro' && nextTask) {
            // In Pomodoro context with next task available - switch without pausing
            await timerState.switchToNextPomodoroTask(nextTask);
          } else {
            // Regular completion or no next task - pause timer and clear task
            if (timerState.isRunning) {
              await timerState.pause();
            }
            await timerState.setCurrentTask(null);
          }
        }
      }
      
      // Keep the original order when unchecking
      const taskRef = doc(db, 'tasks', id);
      const updateData: any = {
        completed,
        status,
        updatedAt: new Date()
      };
      
      // If completing a task from 'todo' column, hide it from pomodoro timer
      if (completed && context === 'todo') {
        updateData.hideFromPomodoro = true;
      }
      
      await updateDoc(taskRef, updateData);
      
      // Track task completion in Analytics
      if (completed) {
        trackTaskCompleted(id, task.timeSpent, task.projectId);
      }

      return nextTask; // Return next task for caller reference
    } catch (error) {
      console.error('Error toggling task completion:', error);
      throw error;
    }
  },
  
  updateTaskStatus: async (id, status) => {
    try {
      const { tasks } = get();
      const task = tasks.find(t => t.id === id);
      
      if (!task) return;
      
      const completed = status === 'completed' ? true : 
                       (task.status === 'completed' ? false : task.completed);
      
      // Prepare the update object
      const updateData: Partial<Task> = {
        status,
        completed,
        updatedAt: new Date()
      };
      
      // If moving to 'pomodoro' status, ensure it's not hidden from Pomodoro page
      if (status === 'pomodoro') {
        updateData.hideFromPomodoro = false;
      }
      
      // Keep the original order when moving between statuses
      const taskRef = doc(db, 'tasks', id);
      await updateDoc(taskRef, updateData);
    } catch (error) {
      console.error('Error updating task status:', error);
      throw error;
    }
  },
  
  reorderTasks: async (taskId, newIndex) => {
    try {
      const { tasks } = get();
      const taskIndex = tasks.findIndex(t => t.id === taskId);
      
      if (taskIndex === -1) return;
      
      const updatedTasks = [...tasks];
      const [movedTask] = updatedTasks.splice(taskIndex, 1);
      updatedTasks.splice(newIndex, 0, movedTask);
      
      // Update order property for all tasks in Firestore
      const updatePromises = updatedTasks.map(async (task, index) => {
        const taskRef = doc(db, 'tasks', task.id);
        return updateDoc(taskRef, {
          order: index,
          updatedAt: task.id === taskId ? new Date() : task.updatedAt
        });
      });
      
      await Promise.all(updatePromises);
    } catch (error) {
      console.error('Error reordering tasks:', error);
      throw error;
    }
  },

  moveTaskToStatusAndPosition: async (taskId, newStatus, targetIndex) => {
    try {
      const { tasks } = get();
      const taskIndex = tasks.findIndex(t => t.id === taskId);
      
      if (taskIndex === -1) return;
      
      const task = tasks[taskIndex];
      const completed = newStatus === 'completed' ? true : 
                       (task.status === 'completed' ? false : task.completed);
      
      // Create a copy of tasks and update the task with new status
      const updatedTasks = [...tasks];
      updatedTasks[taskIndex] = {
        ...task,
        status: newStatus,
        completed,
        hideFromPomodoro: newStatus === 'pomodoro' ? false : (task.hideFromPomodoro ?? false)
      };
      
      // Remove the task from its current position
      const [movedTask] = updatedTasks.splice(taskIndex, 1);
      
      // Adjust target index if the moved task was before the target position
      const adjustedTargetIndex = taskIndex < targetIndex ? targetIndex - 1 : targetIndex;
      
      // Insert at the adjusted target position
      updatedTasks.splice(adjustedTargetIndex, 0, movedTask);
      
      // Use Firebase batch for atomic updates (more efficient)
      const batch = writeBatch(db);
      
      // Always update the moved task (status + position change)
      const movedTaskRef = doc(db, 'tasks', taskId);
      batch.update(movedTaskRef, {
        status: newStatus,
        completed,
        hideFromPomodoro: newStatus === 'pomodoro' ? false : (task.hideFromPomodoro ?? false),
        order: adjustedTargetIndex,
        updatedAt: new Date()
      });
      
      // Only update tasks whose order actually changed
      const originalTasks = tasks;
      for (let i = 0; i < updatedTasks.length; i++) {
        const currentTask = updatedTasks[i];
        const originalTask = originalTasks.find(t => t.id === currentTask.id);
        
        // Skip the moved task (already handled above) and tasks with unchanged order
        if (currentTask.id === taskId || !originalTask || originalTask.order === i) {
          continue;
        }
        
        const taskRef = doc(db, 'tasks', currentTask.id);
        batch.update(taskRef, {
          order: i,
          updatedAt: new Date()
        });
      }
      
      // Execute all updates atomically
      await batch.commit();
    } catch (error) {
      console.error('Error moving task to status and position:', error);
      throw error;
    }
  },

  timeSpentIncrement: async (id, increment = 1) => {
    if (increment <= 0) {
      console.warn('Increment must be a positive number');
      return;
    }
    const { tasks } = get();
    const task = tasks.find(t => t.id === id);
    if (!task) {
      console.error('Task not found:', id);
      throw new Error('Task not found');
    }
    const oldTimeSpent = task.timeSpent;
    const newTimeSpent = task.timeSpent + increment;
    if (newTimeSpent < 0) {
      console.error('Time spent cannot be negative');
      throw new Error('Time spent cannot be negative');
    }
    try {
      console.log('💾 Writing timeSpent to Firebase:', { 
        taskId: id, 
        from: oldTimeSpent, 
        to: newTimeSpent, 
        increment 
      });
      
      // Update the main task timeSpent field
      const taskRef = doc(db, 'tasks', id);
      await updateDoc(taskRef, {
        timeSpent: newTimeSpent,
        updatedAt: new Date()
      });
      
      console.log('✅ Firebase write completed for task:', id);
    } catch (error) {
      console.error('❌ Error incrementing time spent:', error);
      throw error;
    }
  },
  
  setIsAddingTask: (isAdding) => set({ isAddingTask: isAdding }),
  
  setEditingTaskId: (taskId) => set({ editingTaskId: taskId }),
  
  setShowDetailsMenu: (show) => set({ showDetailsMenu: show }),
  
  setTaskListViewMode: async (mode) => {
    set({ taskListViewMode: mode });
    
    // Persist to user settings
    try {
      const { user, updateUserData } = useUserStore.getState();
      if (user) {
        // Only update the serializable user data, not the full Firebase Auth user
        const userData = {
          uid: user.uid,
          userName: user.userName,
          settings: {
            ...user.settings,
            taskListViewMode: mode
          }
        };
        await updateUserData(userData);
      }
    } catch (error) {
      console.error('Failed to persist task list view mode:', error);
    }
  },
  
  handleMoveCompletedDown: async () => {
    try {
      const { tasks } = get();
      const completedTasks = tasks.filter(t => t.completed);
      const incompleteTasks = tasks.filter(t => !t.completed);
      
      // Update order of tasks
      const updatedTasks = [...incompleteTasks, ...completedTasks];
      const batch = writeBatch(db);
      
      // Update order for each task
      updatedTasks.forEach((task, index) => {
        const taskRef = doc(db, 'tasks', task.id);
        batch.update(taskRef, { order: index });
      });
      
      await batch.commit();
      set({ showDetailsMenu: false });
    } catch (error) {
      console.error('Error moving completed tasks:', error);
      throw error;
    }
  },
  
  handleArchiveCompleted: async () => {
    try {
      const { tasks } = get();
      const completedTasks = tasks.filter(t => t.completed);
      const batch = writeBatch(db);
      
      // Update completed tasks to be hidden from Pomodoro page
      completedTasks.forEach(task => {
        const taskRef = doc(db, 'tasks', task.id);
        batch.update(taskRef, { 
          hideFromPomodoro: true,
          updatedAt: new Date()
        });
      });
      
      await batch.commit();
      set({ showDetailsMenu: false });
    } catch (error) {
      console.error('Error archiving completed tasks:', error);
      throw error;
    }
  },

  // Utility function to clean up orphaned work sessions
  cleanupOrphanedWorkSessions: async () => {
    try {
      const { user } = useUserStore.getState();
      const { tasks } = get();
      
      if (!user) throw new Error('No user found');

      console.log('🧹 Starting cleanup of orphaned work sessions...');
      
      // Get all work sessions for the user
      const allWorkSessions = await workSessionService.getRecentWorkSessions(user.uid, 1000);
      console.log(`Found ${allWorkSessions.length} total work sessions`);
      
      // Get all current task IDs
      const currentTaskIds = new Set(tasks.map(task => task.id));
      console.log(`Found ${currentTaskIds.size} current tasks`);
      
      // Find orphaned work sessions (sessions with taskIds that don't exist anymore)
      const orphanedSessions = allWorkSessions.filter(session => 
        !currentTaskIds.has(session.taskId)
      );
      
      console.log(`Found ${orphanedSessions.length} orphaned work sessions to delete`);
      
      if (orphanedSessions.length === 0) {
        console.log('✅ No orphaned work sessions found');
        return { deletedCount: 0, orphanedSessions: [] };
      }
      
      // Delete orphaned work sessions
      const deletePromises = orphanedSessions.map(session => 
        workSessionService.deleteWorkSession(session.id)
      );
      
      await Promise.all(deletePromises);
      
      console.log(`✅ Successfully deleted ${orphanedSessions.length} orphaned work sessions`);
      
      return { 
        deletedCount: orphanedSessions.length, 
        orphanedSessions: orphanedSessions.map(s => ({ 
          id: s.id, 
          taskId: s.taskId, 
          duration: s.duration, 
          date: s.date 
        }))
      };
    } catch (error) {
      console.error('Error cleaning up orphaned work sessions:', error);
      throw error;
    }
  },

  // Find next task with 'pomodoro' status after current task
  getNextPomodoroTask: (currentTaskId: string): Task | null => {
    const { tasks } = get();
    
    // Get all pomodoro tasks after the current task (by order)
    const pomodoroTasks = tasks
      .filter(task => task.status === 'pomodoro' && !task.completed && !task.hideFromPomodoro)
      .sort((a, b) => a.order - b.order);
    
    console.log('Finding next Pomodoro task:', {
      currentTaskId,
      allPomodoroTasks: pomodoroTasks.map(t => ({ id: t.id, title: t.title, order: t.order }))
    });
    
    // Find current task position in pomodoro list
    const currentPomodoroIndex = pomodoroTasks.findIndex(t => t.id === currentTaskId);
    const nextTask = currentPomodoroIndex >= 0 && currentPomodoroIndex < pomodoroTasks.length - 1
      ? pomodoroTasks[currentPomodoroIndex + 1]
      : null;
    
    console.log('Next task result:', {
      currentIndex: currentPomodoroIndex,
      nextTask: nextTask ? { id: nextTask.id, title: nextTask.title } : null
    });
    
    // Return next task in pomodoro list, or null if none available
    return nextTask;
  },

  reorderColumns: (newOrder: Task['status'][]) => {
    set({ columnOrder: newOrder });
    // Persist to localStorage for user preference
    localStorage.setItem('taskColumnOrder', JSON.stringify(newOrder));
  },

  reorderProjectColumns: (newOrder: string[]) => {
    set({ projectColumnOrder: newOrder });
    // Persist to localStorage for user preference
    localStorage.setItem('projectColumnOrder', JSON.stringify(newOrder));
  },
}));

// Subscribe to user authentication changes
useUserStore.subscribe((state) => {
  const taskStore = useTaskStore.getState();
  
  // CRITICAL: Only react to auth changes after user store is initialized
  // This prevents cleanup during Firebase auth restoration on page reload
  if (!state.isInitialized) {
    console.log('TaskStore - User store not initialized yet, waiting...');
    return;
  }
  
  console.log('TaskStore - User state changed:', {
    isAuthenticated: state.isAuthenticated,
    hasUser: !!state.user,
    isInitialized: state.isInitialized
  });
  
  if (state.isAuthenticated && state.user) {
    // User logged in, initialize task store
    console.log('TaskStore - User authenticated, initializing...');
    taskStore.initializeStore();
  } else {
    // User logged out, cleanup and reset
    console.log('TaskStore - User not authenticated, cleaning up...');
    taskStore.cleanupListeners();
  }
});<|MERGE_RESOLUTION|>--- conflicted
+++ resolved
@@ -45,6 +45,7 @@
   cleanupOrphanedWorkSessions: () => Promise<{ deletedCount: number; orphanedSessions: { id: string; taskId: string; duration: number; date: string; }[]; }>;
   getNextPomodoroTask: (currentTaskId: string) => Task | null;
   hasSchedulingChanges: (currentTask: Task | undefined, updates: Partial<Task>) => boolean;
+  validateMultiDayTask: (taskData: Partial<Task>) => { isValid: boolean; errors: string[] };
   reorderColumns: (newOrder: Task['status'][]) => void;
   reorderProjectColumns: (newOrder: string[]) => void;
 }
@@ -125,29 +126,12 @@
         id: doc.id,
         ...doc.data(),
       })) as Task[];
-<<<<<<< HEAD
-      console.log(`📡 Real-time subscription update: ${fetchedTasks.length} tasks for user ${user.uid}`);
-      
-      // Debug: Log timeSpent changes for active tasks
-      const { tasks: currentTasks } = get();
-      fetchedTasks.forEach(newTask => {
-        const oldTask = currentTasks.find(t => t.id === newTask.id);
-        if (oldTask && oldTask.timeSpent !== newTask.timeSpent) {
-          console.log('🔄 Task timeSpent updated via subscription:', {
-            taskId: newTask.id,
-            taskTitle: newTask.title,
-            from: oldTask.timeSpent,
-            to: newTask.timeSpent
-          });
-        }
-      });
-      
-=======
+      
       // Only log on initial load or significant changes
       if (get().tasks.length === 0) {
         console.log(`Initial load: Fetched ${fetchedTasks.length} tasks for user ${user.uid}`);
       }
->>>>>>> bf848f92
+      
       set({ tasks: fetchedTasks });
     });
     
@@ -314,7 +298,9 @@
       };
       
       // Get user's timezone for UTC conversion
-      const userTimezone = user.settings?.timezone || timezoneUtils.getCurrentTimezone();
+      const userTimezone = typeof user.settings?.timezone === 'string' 
+        ? user.settings.timezone 
+        : user.settings?.timezone?.current || timezoneUtils.getCurrentTimezone();
       
       // Use TaskStorageService for proper UTC handling
       const docId = await TaskStorageService.createTask(taskDataWithOrder, userTimezone);
@@ -428,7 +414,9 @@
       );
 
       // Get user's timezone for UTC conversion
-      const userTimezone = user.settings?.timezone || timezoneUtils.getCurrentTimezone();
+      const userTimezone = typeof user.settings?.timezone === 'string' 
+        ? user.settings.timezone 
+        : user.settings?.timezone?.current || timezoneUtils.getCurrentTimezone();
 
       // Use TaskStorageService for proper UTC handling
       await TaskStorageService.updateTask(id, filteredUpdates, userTimezone);
@@ -545,7 +533,7 @@
             if (timerState.isRunning) {
               await timerState.pause();
             }
-            await timerState.setCurrentTask(null);
+            timerState.setCurrentTask(null);
           }
         }
       }
