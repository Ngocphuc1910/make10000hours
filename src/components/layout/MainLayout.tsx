import React, { useState, useRef } from 'react';
import Sidebar from './Sidebar';
import TopBar from './TopBar';
import { useUIStore } from '../../store/uiStore';
import FocusMode from '../pomodoro/FocusMode';
import { Outlet, useLocation } from 'react-router-dom';
import TaskList from '../tasks/TaskList';
import { Icon } from '../ui/Icon';

interface MainLayoutProps {
  children?: React.ReactNode;
  className?: string;
  rightSidebarContent?: React.ReactNode;
}

export const MainLayout: React.FC<MainLayoutProps> = ({ 
  children,
  className = '',
  rightSidebarContent
}) => {
  const { isRightSidebarOpen, isLeftSidebarOpen } = useUIStore();
  const [isResizing, setIsResizing] = useState(false);
  const timerSectionRef = useRef<HTMLDivElement>(null);
  const rightSidebarRef = useRef<HTMLDivElement>(null);
  const location = useLocation();
  
  // Determine the right sidebar content based on the current route
  const getSidebarContent = () => {
    if (location.pathname === '/pomodoro') {
      return <TaskList />;
    }
    return null;
  };
  
  const handleResizeStart = (e: React.MouseEvent) => {
    e.preventDefault();
    setIsResizing(true);
    document.body.style.cursor = 'col-resize';
    document.body.style.userSelect = 'none';
  };
  
  const handleResizeMove = (e: MouseEvent) => {
    if (!isResizing) return;
    if (!timerSectionRef.current || !rightSidebarRef.current) return;
    
    const containerRect = timerSectionRef.current.parentElement?.getBoundingClientRect();
    if (!containerRect) return;
    
    const minTimerWidth = 300;
    const minSidebarWidth = 280;
    const maxTimerWidth = containerRect.width - minSidebarWidth;
    
    let newTimerWidth = e.clientX - containerRect.left;
    
    // Apply constraints
    if (newTimerWidth < minTimerWidth) newTimerWidth = minTimerWidth;
    if (newTimerWidth > maxTimerWidth) newTimerWidth = maxTimerWidth;
    
    // Update widths
    timerSectionRef.current.style.width = `${newTimerWidth}px`;
    timerSectionRef.current.style.flex = 'none';
    
    // Update sidebar width
    const newSidebarWidth = containerRect.width - newTimerWidth - 1; // -1 for the divider
    rightSidebarRef.current.style.width = `${newSidebarWidth}px`;
    
    // Add compact view class if sidebar gets too narrow
    if (newSidebarWidth < 400) {
      rightSidebarRef.current.classList.add('compact-view');
    } else {
      rightSidebarRef.current.classList.remove('compact-view');
    }
  };
  
  const handleResizeEnd = () => {
    setIsResizing(false);
    document.body.style.cursor = '';
    document.body.style.userSelect = '';
  };
  
  React.useEffect(() => {
    if (isResizing) {
      window.addEventListener('mousemove', handleResizeMove);
      window.addEventListener('mouseup', handleResizeEnd);
    } else {
      window.removeEventListener('mousemove', handleResizeMove);
      window.removeEventListener('mouseup', handleResizeEnd);
    }
    
    return () => {
      window.removeEventListener('mousemove', handleResizeMove);
      window.removeEventListener('mouseup', handleResizeEnd);
    };
  // eslint-disable-next-line react-hooks/exhaustive-deps
  }, [isResizing]);
  
  // Get the right sidebar content
  const actualSidebarContent = rightSidebarContent || getSidebarContent();
  
  return (
    <div className={`flex h-screen overflow-hidden bg-white ${className}`}>
      {/* Left Sidebar - Navigation */}
      <Sidebar />
      
      {/* Main Content Area */}
      <div className="flex-1 flex flex-col overflow-hidden">
        {/* Top Bar */}
        <TopBar />
        
        {/* Main Content */}
        <div className="flex-1 flex overflow-hidden relative">
          {/* Timer Section */}
          <div 
            ref={timerSectionRef}
            className="flex-1 flex flex-col items-center justify-center p-6 bg-white relative min-w-[300px]" 
            id="timerSection" 
<<<<<<< HEAD
            style={{ 
              margin: '0 auto', 
              width: '100%',
              maxWidth: '100%'
            }}
=======
            style={
              // When both sidebars are hidden, remove width constraints for perfect centering
              (!isLeftSidebarOpen && !isRightSidebarOpen) ? {} : {
                margin: '0 auto', 
                width: isRightSidebarOpen ? '100%' : '800px',
                maxWidth: isRightSidebarOpen ? '100%' : '800px'
              }
            }
>>>>>>> 9372299f
          >
            {children || <Outlet />}
          </div>
          
          {/* Resizable Divider - Only render when right sidebar is open */}
          {isRightSidebarOpen && (
            <div 
              id="resizeDivider" 
              className="w-[1px] bg-gray-200/20 cursor-col-resize hover:bg-primary/20 flex items-center justify-center"
              onMouseDown={handleResizeStart}
            >
              <div className="w-4 h-full opacity-0"></div>
              <button 
                className="absolute w-6 h-16 bg-white border border-gray-200 rounded-l-md flex items-center justify-center shadow-sm -right-0 top-1/2 transform -translate-y-1/2"
                onClick={() => useUIStore.getState().toggleRightSidebar()}
                aria-label="Hide Tasks Panel"
              >
                <div className="flex items-center justify-center">
                  <Icon name="arrow-right-s-line" size={16} className="text-gray-500" />
                </div>
              </button>
            </div>
          )}
          
          {/* Right Sidebar - Task Management - Only render when open */}
          {isRightSidebarOpen && (
            <div 
              ref={rightSidebarRef}
              id="rightSidebar" 
              className="border-l border-gray-200 flex flex-col bg-white min-w-[280px]"
              style={{ 
                width: '480px',
                flexShrink: 0
              }}
            >
              <div className="flex-1 overflow-y-auto">
                {actualSidebarContent}
              </div>
            </div>
          )}
          
          {/* Right sidebar show button - displayed when sidebar is hidden */}
          {!isRightSidebarOpen && (
            <button 
              className="p-2 rounded-l-lg bg-white shadow-md hover:bg-gray-100 fixed right-0 top-1/2 transform -translate-y-1/2 z-20"
              onClick={() => useUIStore.getState().toggleRightSidebar()}
              aria-label="Show Tasks Panel"
            >
              <div className="w-5 h-5 flex items-center justify-center text-gray-700">
                <Icon name="layout-right-line" size={20} />
              </div>
            </button>
          )}
        </div>
      </div>
      
      {/* Focus Mode */}
      <FocusMode />
    </div>
  );
};

export default MainLayout; <|MERGE_RESOLUTION|>--- conflicted
+++ resolved
@@ -114,22 +114,11 @@
             ref={timerSectionRef}
             className="flex-1 flex flex-col items-center justify-center p-6 bg-white relative min-w-[300px]" 
             id="timerSection" 
-<<<<<<< HEAD
             style={{ 
               margin: '0 auto', 
-              width: '100%',
-              maxWidth: '100%'
+              width: isRightSidebarOpen ? '100%' : '800px',
+              maxWidth: isRightSidebarOpen ? '100%' : '800px'
             }}
-=======
-            style={
-              // When both sidebars are hidden, remove width constraints for perfect centering
-              (!isLeftSidebarOpen && !isRightSidebarOpen) ? {} : {
-                margin: '0 auto', 
-                width: isRightSidebarOpen ? '100%' : '800px',
-                maxWidth: isRightSidebarOpen ? '100%' : '800px'
-              }
-            }
->>>>>>> 9372299f
           >
             {children || <Outlet />}
           </div>
