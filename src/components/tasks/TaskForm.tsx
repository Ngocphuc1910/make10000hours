import React, { useState, useEffect, useRef, useCallback } from 'react';
import { createPortal } from 'react-dom';
import type { Task } from '../../types/models';
import { useTaskStore } from '../../store/taskStore';
import { useTaskStoreWithSync } from '../../store/syncStore';
import { useFormEditStore } from '../../store/formEditStore';
import { Icon } from '../ui/Icon';
import { useUserStore } from '../../store/userStore';
import { workSessionService } from '../../api/workSessionService';
import { formatMinutesToHoursAndMinutes, calculateDurationInMinutes } from '../../utils/timeUtils';
import { getDateISOString } from '../../utils/timeUtils';
import { timezoneUtils } from '../../utils/timezoneUtils';
import { DatePicker, DateTimeProvider, useDateTimeContext } from '../common/DatePicker';
import { format, isSameDay } from 'date-fns';
import { getRandomPresetColor } from '../../utils/colorUtils';
import { isMultiDayEnabled } from '../../utils/featureFlags';

interface TaskFormProps {
  task?: Task;
  status?: Task['status'];
  initialProjectId?: string;
  initialStartTime?: Date;
  initialEndTime?: Date;
  isAllDay?: boolean;
  onCancel: () => void;
  onSave?: () => void;
  isCalendarContext?: boolean;
  creationContext?: 'task-management' | 'pomodoro' | 'drag-create';
}

const TaskForm: React.FC<TaskFormProps> = ({ task, status, initialProjectId, initialStartTime, initialEndTime, isAllDay, onCancel, onSave, isCalendarContext = false, creationContext }) => {
  const taskStoreWithSync = useTaskStoreWithSync();
  const { addTask, updateTask, deleteTask } = taskStoreWithSync;
  
  // Get projects directly without problematic subscription
  const projects = useTaskStore(state => state.projects);
  const addProject = useTaskStore(state => state.addProject);
  const { user } = useUserStore();
  
  // Form protection - register this form as active
  const { setFormActive, setFormInactive } = useFormEditStore();
  const formId = task?.id || 'new-task';
  
  const [title, setTitle] = useState(task?.title || '');
  const [projectId, setProjectId] = useState(() => {
    if (task?.projectId) return task.projectId;
    if (initialProjectId) return initialProjectId;
    return localStorage.getItem('lastUsedProjectId') || 'no-project';
  });
  const [timeSpent, setTimeSpent] = useState(task?.timeSpent?.toString() || '0');
  const [timeEstimated, setTimeEstimated] = useState(() => {
    if (task?.timeEstimated) return task.timeEstimated.toString();
    if (initialStartTime && initialEndTime) {
      return calculateDurationInMinutes(initialStartTime, initialEndTime).toString();
    }
    return '';
  });
  const [description, setDescription] = useState(task?.description || '');
  const [titleError, setTitleError] = useState(false);
  const [projectError, setProjectError] = useState(false);
  const [timeSpentError, setTimeSpentError] = useState(false);
  const [timeEstimatedError, setTimeEstimatedError] = useState(false);
  const [isCreatingNewProject, setIsCreatingNewProject] = useState(false);
  const [newProjectName, setNewProjectName] = useState('');
  const [calendarDate, setCalendarDate] = useState(() => {
    // For existing tasks, use their scheduled date
    if (task?.scheduledDate) {
      return task.scheduledDate;
    }
    // For drag-create, use the initial start time date (preserve existing logic)
    if (initialStartTime) {
      const year = initialStartTime.getFullYear();
      const month = String(initialStartTime.getMonth() + 1).padStart(2, '0');
      const day = String(initialStartTime.getDate()).padStart(2, '0');
      return `${year}-${month}-${day}`;
    }
<<<<<<< HEAD
    // For new tasks, default to today in user's timezone
    if (!task) {
      const userTimezone = useUserStore.getState().getTimezone();
      return timezoneUtils.getTodayInUserTimezone(userTimezone);
=======
    // For new tasks - check context and user setting
    if (!task) {
      // Pomodoro context always uses today (per requirement)
      if (creationContext === 'pomodoro') {
        const today = new Date();
        return today.toISOString().split('T')[0];
      }
      
      // Task management context respects user setting
      if (creationContext === 'task-management') {
        // Handle loading state - fallback to current behavior
        const useDefaultDate = user?.settings?.defaultTaskDate !== false;
        if (useDefaultDate) {
          const today = new Date();
          return today.toISOString().split('T')[0];
        }
        return ''; // Empty when setting is disabled
      }
      
      // Default behavior for undefined context (backward compatibility)
      const today = new Date();
      return today.toISOString().split('T')[0];
>>>>>>> 9261c300
    }
    return '';
  });
  const [calendarEndDate, setCalendarEndDate] = useState(() => {
    // For existing tasks with multi-day support, use their scheduled end date
    if (task?.scheduledEndDate) {
      return task.scheduledEndDate;
    }
    // For new multi-day tasks, default to empty (will be single day)
    return '';
  });
  const [showDatePicker, setShowDatePicker] = useState(false);
  const [isHoveringDate, setIsHoveringDate] = useState(false);
  const [isHoveringProject, setIsHoveringProject] = useState(false);
  const [isHoveringTime, setIsHoveringTime] = useState(false);
  const [preventDropdown, setPreventDropdown] = useState(false);
  const [includeTime, setIncludeTime] = useState(() => {
    // Always force false for all-day events, regardless of existing task data
    if (isAllDay === true) return false;
    if (task?.includeTime !== undefined) return task.includeTime;
    if (initialStartTime && initialEndTime) return true;
    return false;
  });
  const [startTime, setStartTime] = useState(() => {
    if (task?.scheduledStartTime) return task.scheduledStartTime;
    if (initialStartTime) {
      const hours = String(initialStartTime.getHours()).padStart(2, '0');
      const minutes = String(initialStartTime.getMinutes()).padStart(2, '0');
      return `${hours}:${minutes}`;
    }
    return '09:00';
  });
  const [endTime, setEndTime] = useState(() => {
    if (task?.scheduledEndTime) return task.scheduledEndTime;
    if (initialEndTime) {
      const hours = String(initialEndTime.getHours()).padStart(2, '0');
      const minutes = String(initialEndTime.getMinutes()).padStart(2, '0');
      return `${hours}:${minutes}`;
    }
    return '10:00';
  });
  
  const titleInputRef = useRef<HTMLTextAreaElement>(null);
  const projectSelectRef = useRef<HTMLSelectElement>(null);
  const newProjectInputRef = useRef<HTMLInputElement>(null);
  const timeEstimatedRef = useRef<HTMLInputElement>(null);
  const timeSpentRef = useRef<HTMLInputElement>(null);
  const descriptionRef = useRef<HTMLTextAreaElement>(null);
  const formRef = useRef<HTMLDivElement>(null);
  const calendarInputRef = useRef<HTMLButtonElement>(null);

  
  // Check if "No Project" project exists
  const noProject = projects.find(p => p.id === 'no-project');

  // Get last used project from localStorage
  const getLastUsedProjectId = () => {
    if (task?.projectId) return task.projectId;
    if (initialProjectId) return initialProjectId;
    return localStorage.getItem('lastUsedProjectId') || 'no-project';
  };

  // Set initial project selection
  useEffect(() => {
    if (!noProject && user && !task) { // Only for new tasks
      useTaskStore.getState().addProject({
        name: 'No Project',
        color: '#6B7280' // gray-500
      });
    }

    if (titleInputRef.current) {
      titleInputRef.current.focus();
      // Position cursor at the end of the text
      const textLength = titleInputRef.current.value.length;
      titleInputRef.current.setSelectionRange(textLength, textLength);
    }
  }, []); // Remove dependencies to prevent re-runs

  // Don't auto-set calendar date - let it be truly optional

  // Focus on new project input when creating new project
  useEffect(() => {
    if (isCreatingNewProject && newProjectInputRef.current) {
      newProjectInputRef.current.focus();
    }
  }, [isCreatingNewProject]);

  // ESC key handler to cancel editing
  useEffect(() => {
    const handleEscapeKey = (e: KeyboardEvent) => {
      if (e.key === 'Escape') {
        e.preventDefault();
        onCancel();
      }
    };

    document.addEventListener('keydown', handleEscapeKey);
    return () => {
      document.removeEventListener('keydown', handleEscapeKey);
    };
  }, [onCancel]);
  
  // Register form as active on mount, unregister on unmount
  useEffect(() => {
    setFormActive(formId);
    return () => {
      setFormInactive(formId);
    };
  }, []); // No dependencies to prevent rerun loops

  // Close date picker when clicking outside - handled by DatePicker component itself

  // DatePicker handles its own positioning with useSmartPosition hook
  
  // Auto-open project dropdown when focused via keyboard
  const handleProjectFocus = () => {
    if (projectSelectRef.current) {
      // Use showPicker if available (modern browsers)
      if ('showPicker' in projectSelectRef.current && typeof (projectSelectRef.current as any).showPicker === 'function') {
        try {
          (projectSelectRef.current as any).showPicker();
        } catch (e) {
          console.log('showPicker not supported or failed');
        }
      }
    }
  };

  const handleProjectChange = async (value: string) => {
    if (value === 'create-new') {
      // Check authentication before allowing project creation
      const { checkAuthenticationStatus, triggerAuthenticationFlow } = await import('../../utils/authGuard');
      const authStatus = checkAuthenticationStatus();
      
      if (!authStatus.isAuthenticated && authStatus.shouldShowAuth) {
        triggerAuthenticationFlow();
        // Reset the select back to the previous value
        setProjectId(getLastUsedProjectId());
        return;
      }
      
      setIsCreatingNewProject(true);
      setProjectId('');
      setNewProjectName('');
    } else {
      setIsCreatingNewProject(false);
      setProjectId(value);
      setNewProjectName('');
      setProjectError(false);
    }
  };

  const handleCancelNewProject = () => {
    setIsCreatingNewProject(false);
    setNewProjectName('');
    setProjectId(getLastUsedProjectId());
  };
  
  // Optimize textarea height adjustment with useCallback
  const adjustTextareaHeight = useCallback((textarea: HTMLTextAreaElement) => {
    requestAnimationFrame(() => {
      textarea.style.height = 'auto';
      textarea.style.height = `${textarea.scrollHeight}px`;
    });
  }, []);

  // Auto-adjust title textarea height on mount and when title changes
  useEffect(() => {
    if (titleInputRef.current) {
      adjustTextareaHeight(titleInputRef.current);
    }
  }, [title, adjustTextareaHeight]);
  
  // Debounced height adjustment for better performance during fast typing
  useEffect(() => {
    if (descriptionRef.current) {
      adjustTextareaHeight(descriptionRef.current);
    }
  }, [description, adjustTextareaHeight]);
  
  const handleSave = async () => {
    // Check authentication status before proceeding
    const { checkAuthenticationStatus, triggerAuthenticationFlow } = await import('../../utils/authGuard');
    const authStatus = checkAuthenticationStatus();
    
    if (!authStatus.isAuthenticated && authStatus.shouldShowAuth) {
      triggerAuthenticationFlow();
      return;
    }
    
    // Reset errors
    setTitleError(false);
    setProjectError(false);
    setTimeSpentError(false);
    setTimeEstimatedError(false);
    
    // Validate required fields
    if (!title.trim()) {
      setTitleError(true);
      if (titleInputRef.current) {
        titleInputRef.current.focus();
      }
      return;
    }

    // Validate new project name if creating new project
    if (isCreatingNewProject && !newProjectName.trim()) {
      setProjectError(true);
      if (newProjectInputRef.current) {
        newProjectInputRef.current.focus();
      }
      return;
    }

    // Validate time values are not negative
    const timeSpentValue = parseInt(timeSpent) || 0;
    const timeEstimatedValue = parseInt(timeEstimated) || 0;
    
    if (timeSpentValue < 0) {
      setTimeSpentError(true);
      if (timeSpentRef.current) {
        timeSpentRef.current.focus();
      }
      return;
    }

    if (timeEstimatedValue < 0) {
      setTimeEstimatedError(true);
      if (timeEstimatedRef.current) {
        timeEstimatedRef.current.focus();
      }
      return;
    }
    
    if (!user) {
      console.error('No user found');
      return;
    }

    let finalProjectId = projectId;

    // Create new project if needed
    if (isCreatingNewProject && newProjectName.trim()) {
      try {
        const newProjectId = await addProject({
          name: newProjectName.trim(),
          color: getRandomPresetColor()
        });
        finalProjectId = newProjectId;
        
        // Save as last used project
        localStorage.setItem('lastUsedProjectId', newProjectId);
      } catch (error) {
        console.error('Error creating project:', error);
        return;
      }
    } else if (finalProjectId && finalProjectId !== 'no-project') {
      // Save the selected project as last used
      localStorage.setItem('lastUsedProjectId', finalProjectId);
    }
    
    const taskData: any = {
      title: title.trim(),
      description: description.trim(),
      projectId: finalProjectId || 'no-project',
      userId: user.uid,
      completed: task?.completed || false,
      status: task?.status || status || 'pomodoro',
      timeSpent: parseInt(timeSpent) || 0,
      timeEstimated: parseInt(timeEstimated) || 0
    };

    // Handle calendar fields - add them if they have values, or explicitly clear them if empty
    if (calendarDate && calendarDate.trim()) {
      taskData.scheduledDate = calendarDate.trim();
      
      // Handle multi-day end date if feature is enabled
      if (isMultiDayEnabled() && calendarEndDate && calendarEndDate.trim()) {
        taskData.scheduledEndDate = calendarEndDate.trim();
      } else {
        taskData.scheduledEndDate = null;
      }
      
      taskData.includeTime = includeTime;
      
      if (includeTime && startTime && endTime) {
        taskData.scheduledStartTime = startTime;
        taskData.scheduledEndTime = endTime;
      } else {
        // Clear time fields if includeTime is false
        taskData.scheduledStartTime = null;
        taskData.scheduledEndTime = null;
      }

      // Auto-change status: "To do list" → "In Pomodoro" when scheduled for today
      const userTimezone = useUserStore.getState().getTimezone();
      const today = timezoneUtils.getTodayInUserTimezone(userTimezone);
      const isScheduledForToday = calendarDate.trim() === today;
      if (isScheduledForToday && task?.status === 'todo') {
        taskData.status = 'pomodoro';
      }
    } else {
      // Explicitly clear all calendar fields when date is cleared
      taskData.scheduledDate = null;
      taskData.scheduledEndDate = null;
      taskData.includeTime = false;
      taskData.scheduledStartTime = null;
      taskData.scheduledEndTime = null;
    }
    
    // Check if timeSpent was manually changed (only for existing tasks)
    const originalTimeSpent = task?.timeSpent || 0;
    const newTimeSpent = parseInt(timeSpent) || 0;
    const timeSpentChanged = task && newTimeSpent !== originalTimeSpent;
    const timeDifference = newTimeSpent - originalTimeSpent;
    
    if (task) {
      // Update existing task
      updateTask(task.id, taskData);
      
      // Create WorkSession record for manual time changes (both additions and reductions)
      if (timeSpentChanged && timeDifference !== 0) {
        try {
          const userTimezone = useUserStore.getState().getTimezone();
          
          // Calculate date in user's timezone, not browser timezone
          const now = new Date();
          const userTime = userTimezone 
            ? (await import('../../utils/timezoneUtils')).timezoneUtils.utcToUserTime(now.toISOString(), userTimezone)
            : now;
          const userDate = (await import('date-fns')).format(userTime, 'yyyy-MM-dd');
          
          await workSessionService.upsertWorkSession({
            userId: user.uid,
            taskId: task.id,
            projectId: finalProjectId || 'no-project',
            date: userDate, // Use user's timezone date
          }, timeDifference, 'manual', userTimezone); // Pass user's selected timezone
        } catch (error) {
          console.error('Failed to create work session for manual edit:', error);
        }
      }
    } else {
      // Add new task
      console.log('Creating new task with data:', taskData);
      try {
        console.log('About to call addTask...');
        const taskId = await addTask(taskData);
        console.log('Task created successfully with ID:', taskId);
      } catch (error) {
        console.error('Error creating task:', error);
        // Don't return here - still close the form and let user try again
      }
    }
    
    // Call onSave if provided, otherwise fall back to onCancel
    console.log('About to call callback - onSave available:', !!onSave);
    if (onSave) {
      console.log('Calling onSave callback');
      onSave();
    } else {
      console.log('Calling onCancel callback');
      onCancel();
    }
  };

  const handleDelete = () => {
    if (task && window.confirm('Are you sure you want to delete this task? This action cannot be undone.')) {
      deleteTask(task.id);
      onCancel();
    }
  };

  const handleToggleStatus = () => {
    if (task) {
      const newStatus = task.status === 'pomodoro' ? 'todo' : 'pomodoro';
      updateTask(task.id, {
        ...task,
        status: newStatus,
        completed: false,
        hideFromPomodoro: newStatus === 'pomodoro' ? false : task.hideFromPomodoro
      });
      onCancel();
    }
  };

  const handleComplete = () => {
    if (task) {
      const userTimezone = useUserStore.getState().getTimezone();
      const today = timezoneUtils.getTodayInUserTimezone(userTimezone);
      const isScheduledForToday = task.scheduledDate === today;
      
      updateTask(task.id, {
        ...task,
        status: 'completed',
        completed: true,
        // Hide from pomodoro timer if not scheduled for today
        hideFromPomodoro: !isScheduledForToday
      });
      onCancel();
    }
  };

  const handleCalendarClick = useCallback(() => {
    const newValue = !showDatePicker;
    setShowDatePicker(newValue);
  }, [showDatePicker]);

  const handleClearDate = useCallback((e: React.MouseEvent) => {
    e.stopPropagation(); // Prevent triggering the calendar click
    setCalendarDate('');
    setCalendarEndDate('');
    setStartTime('09:00');
    setEndTime('10:00');
    setIncludeTime(false);
    setIsHoveringDate(false);
  }, []);

  const handleClearProject = useCallback((e: React.MouseEvent) => {
    e.stopPropagation(); // Prevent triggering the project dropdown
    setProjectId('no-project');
    setIsCreatingNewProject(false);
    setNewProjectName('');
    setIsHoveringProject(false);
    setPreventDropdown(true);
    // Reset prevent flag after a short delay
    setTimeout(() => setPreventDropdown(false), 100);
  }, []);

  const handleClearTime = useCallback((e: React.MouseEvent) => {
    e.stopPropagation(); // Prevent any other interactions
    setTimeSpent('0');
    setTimeEstimated('0');
    setIsHoveringTime(false);
  }, []);

  const handleDateTimeSelect = useCallback((date: Date) => {
    // Use local date formatting to avoid timezone issues
    const year = date.getFullYear();
    const month = String(date.getMonth() + 1).padStart(2, '0');
    const day = String(date.getDate()).padStart(2, '0');
    setCalendarDate(`${year}-${month}-${day}`);
    // Don't close the date picker here - let user click Confirm
  }, []);

  const handleEndDateSelect = useCallback((date: Date) => {
    // Use local date formatting to avoid timezone issues
    const year = date.getFullYear();
    const month = String(date.getMonth() + 1).padStart(2, '0');
    const day = String(date.getDate()).padStart(2, '0');
    setCalendarEndDate(`${year}-${month}-${day}`);
  }, []);

  const handleTimeSelect = useCallback((time: string) => {
    const [start, end] = time.split(' - ');
    setStartTime(start);
    setEndTime(end);
  }, []);

  const handleTimeToggle = useCallback((enabled: boolean) => {
    setIncludeTime(enabled);
    // DatePicker will automatically reposition itself when content changes
  }, []);

  const getSelectedProjectName = () => {
    if (isCreatingNewProject) return 'New Project';
    const selectedProject = projects.find(p => p.id === projectId);
    return selectedProject?.name || 'Project';
  };
  
  type InputElement = HTMLTextAreaElement | HTMLSelectElement | HTMLInputElement | null;
  
  const handleKeyDown = (
    e: React.KeyboardEvent<HTMLTextAreaElement | HTMLSelectElement | HTMLInputElement>,
    nextRef: React.RefObject<InputElement>
  ) => {
    // Use only Enter/Return key (not Shift+Enter for new lines in textareas)
    if (e.key === 'Enter' && !e.shiftKey) {
      e.preventDefault();
      
      // If editing an existing task, save immediately
      if (task) {
        handleSave();
        return;
      }
      
      // For new task creation, move to next field
      console.log('handleKeyDown called, nextRef:', nextRef === descriptionRef ? 'descriptionRef' : nextRef === projectSelectRef ? 'projectSelectRef' : 'other');
      if (nextRef.current) {
        // Use setTimeout to ensure proper focus in next tick
        setTimeout(() => {
          if (nextRef.current) {
            nextRef.current.focus();
            console.log('Focused on:', nextRef.current.tagName);
            // If moving focus to project field, trigger dropdown
            if (nextRef === projectSelectRef) {
              setTimeout(() => handleProjectFocus(), 50);
            }
          }
        }, 0);
      }
    }
  };

  const handleDescriptionKeyDown = (e: React.KeyboardEvent<HTMLTextAreaElement>) => {
    // Use only Enter/Return key (not Shift+Enter for new lines)
    if (e.key === 'Enter' && !e.shiftKey) {
      e.preventDefault();
      
      // If editing an existing task, save immediately
      if (task) {
        handleSave();
        return;
      }
      
      // For new task creation, move to project selection and open dropdown
      if (projectSelectRef.current) {
        projectSelectRef.current.focus();
        setTimeout(() => handleProjectFocus(), 50);
      }
    }
  };

  const handleTimeSpentKeyDown = (e: React.KeyboardEvent<HTMLInputElement>) => {
    if (e.key === 'Enter' && !e.shiftKey) {
      e.preventDefault();
      // Always save the task (both creation and editing end here)
      handleSave();
    }
  };

  const handleTimeEstimatedKeyDown = (e: React.KeyboardEvent<HTMLInputElement>) => {
    if (e.key === 'Enter' && !e.shiftKey) {
      e.preventDefault();
      // Always save the task (both creation and editing end here)
      handleSave();
    }
  };

  const handleCalendarKeyDown = (e: React.KeyboardEvent<HTMLInputElement>) => {
    if (e.key === 'Enter' && !e.shiftKey) {
      e.preventDefault();
      // Always save the task (both creation and editing end here)
      handleSave();
    }
  };

  const handleProjectKeyDown = (e: React.KeyboardEvent<HTMLSelectElement>) => {
    if (e.key === 'Enter' && !e.shiftKey) {
      e.preventDefault();
      
      // If editing an existing task, save immediately
      if (task) {
        handleSave();
        return;
      }
      
      // For new task creation, move to time estimation
      if (timeEstimatedRef.current) {
        timeEstimatedRef.current.focus();
      }
    }
  };
  
  return (
    <DateTimeProvider>
      <div 
        key={task?.id || 'new-task'}
        ref={formRef}
        className="task-card p-4 bg-background-secondary border border-border rounded-lg shadow-sm hover:shadow-md transition-shadow duration-200 animate-fade-in relative"
        style={{ zIndex: showDatePicker ? 1000 : 'auto' }}
      >
        <div className="flex-1 min-w-0">
          <textarea
            autoFocus
            ref={titleInputRef}
            id="task-title"
            name="title"
            className={`w-full text-base font-medium text-text-primary px-0 py-0.5 bg-transparent focus:outline-none border-none resize-none overflow-hidden ${titleError ? 'ring-2 ring-red-200' : ''}`}
            placeholder="Task name"
            value={title}
            onChange={(e) => {
              setTitle(e.target.value);
              setTitleError(false);
              // Auto-adjust height
              const target = e.target as HTMLTextAreaElement;
              adjustTextareaHeight(target);
            }}
            onKeyDown={(e) => handleKeyDown(e, descriptionRef)}
            rows={1}
            style={{ minHeight: '1.75rem' }}
          />
          
          <textarea
            ref={descriptionRef}
            id="task-description"
            name="description"
            className="w-full text-sm text-text-secondary px-0 py-1 bg-transparent border-none focus:outline-none resize-none"
            placeholder="Description"
            value={description}
            onChange={(e) => {
              setDescription(e.target.value);
              adjustTextareaHeight(e.target);
            }}
            onKeyDown={handleDescriptionKeyDown}
            style={{ height: 'auto', minHeight: '1.5rem', marginBottom: '0.5rem' }}
            rows={1}
          />
          
          <div className="flex flex-wrap gap-3 mb-2">
            <div className="flex flex-wrap gap-2 min-w-0">
              {/* Project Selection */}
              <div className="relative">
                {isCreatingNewProject ? (
                  <div className="flex items-center gap-1.5">
                    <div className="flex items-center gap-1.5 px-2.5 py-1 bg-background-secondary border border-border hover:border-text-secondary rounded text-xs text-text-secondary">
                      <div className="w-3.5 h-3.5 flex items-center justify-center">
                        <Icon name="folder-line" className="w-3.5 h-3.5" />
                      </div>
                      <input
                        ref={newProjectInputRef}
                        type="text"
                        id="new-project-name"
                        name="newProjectName"
                        className={`bg-transparent border-none focus:outline-none p-0 text-xs ${projectError ? 'ring-2 ring-red-200' : ''}`}
                        placeholder="Enter project name"
                        value={newProjectName}
                        onChange={(e) => {
                          setNewProjectName(e.target.value);
                          setProjectError(false);
                        }}
                        onKeyDown={(e) => handleKeyDown(e, timeEstimatedRef)}
                      />
                    </div>
                    <button
                      className="p-1 rounded hover:bg-background-primary transition-colors duration-200"
                      onClick={handleCancelNewProject}
                      type="button"
                    >
                      <Icon name="close-line" className="w-3.5 h-3.5 text-text-secondary" />
                    </button>
                  </div>
                ) : (
                  <>
                    <select
                      ref={projectSelectRef}
                      id="task-project"
                      name="projectId"
                      className="absolute inset-0 w-full h-full opacity-0 cursor-pointer"
                      value={projectId}
                      onChange={(e) => handleProjectChange(e.target.value)}
                      onKeyDown={handleProjectKeyDown}
                      onMouseEnter={() => {
                        console.log('Project hover enter - projectId:', projectId, 'getSelectedProjectName:', getSelectedProjectName());
                        setIsHoveringProject(true);
                      }}
                      onMouseLeave={() => setIsHoveringProject(false)}
                    >
                      <option value="no-project">No Project</option>
                      <option value="create-new">Create new project</option>
                      {projects
                        .filter(p => p.id !== 'no-project')
                        .map(project => (
                          <option key={project.id} value={project.id}>
                            {project.name}
                          </option>
                        ))}
                    </select>
                    <button
                      type="button"
                      className={`flex items-center gap-1.5 px-2.5 py-1 bg-background-secondary border border-border hover:border-text-secondary rounded text-xs text-text-secondary hover:bg-background-primary min-w-0 ${projectError ? 'ring-2 ring-red-200' : ''}`}
                      onClick={handleProjectFocus}
                    >
                      <div 
                        className="w-3.5 h-3.5 flex items-center justify-center flex-shrink-0 cursor-pointer relative z-10"
                        onMouseDown={(e) => {
                          if (projectId && projectId !== 'no-project' && isHoveringProject) {
                            e.preventDefault();
                            e.stopPropagation();
                            handleClearProject(e);
                          }
                        }}
                        onMouseEnter={() => setIsHoveringProject(true)}
                        onMouseLeave={() => setIsHoveringProject(false)}
                      >
                        {projectId && projectId !== 'no-project' && isHoveringProject ? (
                          <Icon name="close-line" className="w-3.5 h-3.5" />
                        ) : (
                          <Icon name="folder-line" className="w-3.5 h-3.5" />
                        )}
                      </div>
                      <span className="truncate max-w-[8rem]">{getSelectedProjectName()}</span>
                      <div className="w-3.5 h-3.5 flex items-center justify-center text-text-secondary flex-shrink-0">
                        <Icon name="arrow-down-s-line" className="w-3.5 h-3.5" />
                      </div>
                    </button>
                  </>
                )}
              </div>

              {/* Time Estimation */}
              <div className="flex flex-col">
                <div 
                  className={`flex items-center gap-1.5 px-2.5 py-1 bg-background-secondary border border-border hover:border-text-secondary rounded text-xs text-text-secondary flex-shrink-0 ${timeSpentError || timeEstimatedError ? 'border-red-500' : ''}`}
                  onMouseEnter={() => setIsHoveringTime(true)}
                  onMouseLeave={() => setIsHoveringTime(false)}
                >
                  <div 
                    className="w-3.5 h-3.5 flex items-center justify-center cursor-pointer"
                    onClick={isHoveringTime ? handleClearTime : undefined}
                  >
                    {isHoveringTime ? (
                      <Icon name="close-line" className="w-3.5 h-3.5" />
                    ) : (
                      <Icon name="time-line" className="w-3.5 h-3.5" />
                    )}
                  </div>
                  {task && (
                    <>
                      <input
                        ref={timeSpentRef}
                        type="number"
                        id="time-spent"
                        name="timeSpent"
                        className="w-7 text-center bg-transparent border-none focus:outline-none p-0 text-xs"
                        placeholder="0"
                        min="0"
                        value={timeSpent}
                        onChange={(e) => {
                          setTimeSpent(e.target.value);
                          setTimeSpentError(false);
                        }}
                        onKeyDown={handleTimeSpentKeyDown}
                      />
                      <span className="text-text-secondary">/</span>
                    </>
                  )}
                  {!task && <span className="whitespace-nowrap">Est.</span>}
                  <input
                    ref={timeEstimatedRef}
                    type="number"
                    id="time-estimated"
                    name="timeEstimated"
                    className="w-7 text-center bg-transparent border-none focus:outline-none p-0 text-xs"
                    placeholder="0"
                    min="0"
                    value={timeEstimated}
                    onChange={(e) => {
                      setTimeEstimated(e.target.value);
                      setTimeEstimatedError(false);
                    }}
                    onKeyDown={handleTimeEstimatedKeyDown}
                  />
                  <span className="text-text-secondary whitespace-nowrap">m</span>
                </div>
                {(timeSpentError || timeEstimatedError) && (
                  <div className="text-xs text-red-500 mt-1 px-2.5">
                    Time must be positive!
                  </div>
                )}
              </div>

              {/* Calendar */}
              <div className="relative">
                <button
                  ref={calendarInputRef}
                  id="datePickerBtn"
                  className="flex items-center gap-1.5 px-2.5 py-1 bg-background-secondary border border-border hover:border-text-secondary rounded text-xs text-text-secondary hover:bg-background-primary min-w-0 flex-shrink-0 focus:outline-none"
                  onClick={handleCalendarClick}
                  onMouseEnter={() => setIsHoveringDate(true)}
                  onMouseLeave={() => setIsHoveringDate(false)}
                >
                  <div 
                    className="w-4 h-4 flex items-center justify-center flex-shrink-0 cursor-pointer"
                    onClick={(e) => {
                      if (calendarDate && isHoveringDate) {
                        e.stopPropagation();
                        handleClearDate(e);
                      }
                    }}
                  >
                    {calendarDate && isHoveringDate ? (
                      <Icon name="close-line" className="w-4 h-4" />
                    ) : (
                      <i className="ri-calendar-line"></i>
                    )}
                  </div>
                  <span className="whitespace-nowrap">
                    {calendarDate ? (
                      isMultiDayEnabled() && calendarEndDate && !isSameDay(new Date(calendarDate), new Date(calendarEndDate)) ? 
                        `${format(new Date(calendarDate), 'MMM dd')} - ${format(new Date(calendarEndDate), 'MMM dd, yyyy')}${includeTime ? `, ${startTime} - ${endTime}` : ''}` :
                        `${format(new Date(calendarDate), 'MMM dd, yyyy')}${includeTime ? `, ${startTime} - ${endTime}` : ''}`
                    ) : 'Add to calendar'}
                  </span>
                </button>
                
                {showDatePicker && createPortal(
                  <DatePicker
                    selectedDate={calendarDate ? new Date(calendarDate) : undefined}
                    onDateSelect={handleDateTimeSelect}
                    onTimeSelect={handleTimeSelect}
                    onTimeToggle={handleTimeToggle}
                    onConfirm={() => setShowDatePicker(false)}
                    onClose={() => setShowDatePicker(false)}
                    onClear={() => {
                      setCalendarDate('');
                      setCalendarEndDate('');
                      setStartTime('09:00');
                      setEndTime('10:00');
                      setIncludeTime(false);
                    }}
                    includeTime={includeTime}
                    showTimezone={true}
                    initialStartTime={startTime}
                    initialEndTime={endTime}
                    triggerRef={calendarInputRef}
                    isOpen={showDatePicker}
                    // Multi-day props (when feature is enabled)
                    isMultiDayEnabled={isMultiDayEnabled()}
                    selectedEndDate={calendarEndDate ? new Date(calendarEndDate) : undefined}
                    onEndDateSelect={handleEndDateSelect}
                  />,
                  document.body
                )}
              </div>
            </div>
          </div>
          
          <div className="flex items-center justify-between">
            <div className="flex items-center gap-6">
              {task && (
                <>
                  <button
                    className="text-[#FF4D4F] hover:text-red-600 text-sm font-medium"
                    onClick={handleDelete}
                  >
                    Delete
                  </button>
                  <button
                    className="text-[#4096FF] hover:text-blue-600 text-sm font-medium"
                    onClick={handleToggleStatus}
                  >
                    {task.status === 'pomodoro' ? 'Work later' : 'Add to Pomodoro'}
                  </button>
                  {isCalendarContext && !task.completed && (
                    <button
                      className="text-[#22C55E] hover:text-green-600 text-sm font-medium"
                      onClick={handleComplete}
                    >
                      Complete
                    </button>
                  )}
                </>
              )}
            </div>
            
            <div className="flex items-center gap-3">
              <button
                className="w-10 h-10 rounded-full hover:bg-background-primary flex items-center justify-center transition-colors duration-200"
                onClick={onCancel}
              >
                <div className="w-5 h-5 flex items-center justify-center text-text-secondary">
                  <Icon name="close-line" className="w-5 h-5" />
                </div>
              </button>
              <button
                className="w-10 h-10 rounded-full bg-green-50 hover:bg-green-100 dark:bg-green-900/20 dark:hover:bg-green-900/40 flex items-center justify-center transition-colors duration-200"
                onClick={handleSave}
              >
                <div className="w-5 h-5 flex items-center justify-center text-green-600 dark:text-green-400">
                  <Icon name="check-line" className="w-5 h-5" />
                </div>
              </button>
            </div>
          </div>
        </div>
      </div>
    </DateTimeProvider>
  );
};

export default TaskForm;<|MERGE_RESOLUTION|>--- conflicted
+++ resolved
@@ -74,35 +74,26 @@
       const day = String(initialStartTime.getDate()).padStart(2, '0');
       return `${year}-${month}-${day}`;
     }
-<<<<<<< HEAD
-    // For new tasks, default to today in user's timezone
+    // For new tasks - check context and user setting (TIMEZONE-AWARE VERSION)
     if (!task) {
       const userTimezone = useUserStore.getState().getTimezone();
-      return timezoneUtils.getTodayInUserTimezone(userTimezone);
-=======
-    // For new tasks - check context and user setting
-    if (!task) {
+      
       // Pomodoro context always uses today (per requirement)
       if (creationContext === 'pomodoro') {
-        const today = new Date();
-        return today.toISOString().split('T')[0];
+        return timezoneUtils.getTodayInUserTimezone(userTimezone);
       }
       
       // Task management context respects user setting
       if (creationContext === 'task-management') {
-        // Handle loading state - fallback to current behavior
         const useDefaultDate = user?.settings?.defaultTaskDate !== false;
         if (useDefaultDate) {
-          const today = new Date();
-          return today.toISOString().split('T')[0];
+          return timezoneUtils.getTodayInUserTimezone(userTimezone);
         }
         return ''; // Empty when setting is disabled
       }
       
       // Default behavior for undefined context (backward compatibility)
-      const today = new Date();
-      return today.toISOString().split('T')[0];
->>>>>>> 9261c300
+      return timezoneUtils.getTodayInUserTimezone(userTimezone);
     }
     return '';
   });
