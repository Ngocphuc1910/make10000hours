/**
 * Background Service Worker for Focus Time Tracker Extension
 * Ultra-Simple Domain-Day Tracking System - Surgical Replacement
 */

// Load timezone-safe date utilities and UTC coordinator
try {
  importScripts('./utils/utcCoordinator.js');
  console.log('✅ UTC Coordinator loaded successfully');
} catch (error) {
  console.warn('⚠️ UTC Coordinator not available:', error);
}

// Load timezone coordination utilities
try {
  importScripts('./utils/timezoneCoordination.js');
  console.log('✅ Timezone Coordination loaded successfully');
  
  if (typeof setupTimezoneCoordination !== 'undefined') {
    setupTimezoneCoordination();
    console.log('✅ Timezone Coordination initialized');
  } else if (typeof TimezoneCoordination !== 'undefined' && TimezoneCoordination.setupTimezoneCoordination) {
    TimezoneCoordination.setupTimezoneCoordination();
    console.log('✅ Timezone Coordination initialized via object');
  }
} catch (error) {
  console.warn('⚠️ Timezone Coordination not available:', error);
}

// Define DateUtils directly in service worker context
const DateUtils = {
  getLocalDateString: function() {
    const now = new Date();
    const year = now.getFullYear();
    const month = String(now.getMonth() + 1).padStart(2, '0');
    const day = String(now.getDate()).padStart(2, '0');
    return `${year}-${month}-${day}`;
  },
  
  getLocalDateStringFromDate: function(date) {
    const year = date.getFullYear();
    const month = String(date.getMonth() + 1).padStart(2, '0');
    const day = String(date.getDate()).padStart(2, '0');
    return `${year}-${month}-${day}`;
  },
  
  getYesterdayLocalDateString: function() {
    const yesterday = new Date();
    yesterday.setDate(yesterday.getDate() - 1);
    return DateUtils.getLocalDateStringFromDate(yesterday);
  },
  
  hasLocalDateChanged: function(previousDate) {
    return DateUtils.getLocalDateString() !== previousDate;
  },
  
  isTimestampToday: function(timestamp) {
    const date = new Date(timestamp);
    return DateUtils.getLocalDateStringFromDate(date) === DateUtils.getLocalDateString();
  }
};

// Chrome Idle Helper for sleep detection
class ChromeIdleHelper {
  constructor() {
    this.currentState = 'active';
    this.idleStartTime = null;
    this.initialized = false;
  }
  
  async initialize() {
    if (!chrome.idle) {
      console.warn('⚠️ Chrome Idle API not available');
      return false;
    }
    
    chrome.idle.setDetectionInterval(60);
    chrome.idle.queryState(60, (state) => {
      this.currentState = state;
      console.log('🎯 Chrome Idle initialized:', state);
    });
    
    chrome.idle.onStateChanged.addListener((newState) => {
      const oldState = this.currentState;
      this.currentState = newState;
      
      if (newState === 'idle' && oldState === 'active') {
        this.idleStartTime = Date.now();
        console.log('😴 User became idle');
      } else if (newState === 'active' && oldState === 'idle') {
        const idleDuration = this.idleStartTime ? Date.now() - this.idleStartTime : 0;
        console.log('🌅 User became active after', Math.round(idleDuration / 1000) + 's idle');
        this.idleStartTime = null;
      }
    });
    
    this.initialized = true;
    return true;
  }
<<<<<<< HEAD
};

// CONFIGURATION - Choose your tracking philosophy
const TRACKING_CONFIG = {
  // Option 1: STRICT - Track ALL time when unlocked (may overcount)
  // EXTENDED_IDLE_MINUTES: 0,
  
  // Option 2: BALANCED - Stop after 10 min idle (recommended)
  EXTENDED_IDLE_MINUTES: 10,
  
  // Option 3: CONSERVATIVE - Stop after 30 min idle
  // EXTENDED_IDLE_MINUTES: 30,
};

/**
 * Simple Chrome Idle Integration
 * Only tracks lock state and configurable extended idle
 */
class ChromeIdleHelper {
  constructor() {
    this.currentState = 'active';
    this.idleStartTime = null;
    this.initialized = false;
    
    // Apply configuration
    this.EXTENDED_IDLE_THRESHOLD = TRACKING_CONFIG.EXTENDED_IDLE_MINUTES * 60 * 1000;
  }
  
  async initialize() {
    if (!chrome.idle) {
      console.warn('⚠️ Chrome Idle API not available');
      return false;
    }
    
    // Set Chrome to check every 60 seconds
    chrome.idle.setDetectionInterval(60);
    
    // Get initial state
    chrome.idle.queryState(60, (state) => {
      this.currentState = state;
      console.log('🎯 Chrome Idle initialized:', state);
    });
    
    // Listen for changes
    chrome.idle.onStateChanged.addListener((newState) => {
      const oldState = this.currentState;
      this.currentState = newState;
      
      // Track when idle starts
      if (newState === 'idle' && oldState === 'active') {
        this.idleStartTime = Date.now();
      } else if (newState === 'active') {
        this.idleStartTime = null;
      }
      
      console.log(`🔄 Chrome Idle: ${oldState} → ${newState}`);
      
      // Notify the main tracker - use global reference for service workers
      if (self.focusTimeTracker) {
        self.focusTimeTracker.onIdleStateChanged(newState, oldState);
      }
    });
    
    this.initialized = true;
    return true;
  }
  
  shouldTrackTime() {
    // Never track when locked
    if (this.currentState === 'locked') {
      return false;
    }
    
    // If extended idle is disabled (0), always track
    if (this.EXTENDED_IDLE_THRESHOLD === 0) {
      return true;
    }
    
    // Check for extended idle
    if (this.currentState === 'idle' && this.idleStartTime) {
      const idleDuration = Date.now() - this.idleStartTime;
      if (idleDuration > this.EXTENDED_IDLE_THRESHOLD) {
        return false; // Been idle too long
      }
    }
    
    return true;
  }
  
  isLocked() {
    return this.currentState === 'locked';
  }
}

// Create global instance
const chromeIdleHelper = new ChromeIdleHelper();

// At the top of the file
const ExtensionEventBus = {
  EVENTS: {
    DEEP_FOCUS_UPDATE: 'DEEP_FOCUS_TIME_UPDATED',
    FOCUS_STATE_CHANGE: 'FOCUS_STATE_CHANGED'
  },

  async emit(eventName, payload) {
    try {
      const manifestData = chrome.runtime.getManifest();
      
      // Use a Promise wrapper to properly handle the async rejection
      await new Promise((resolve, reject) => {
        chrome.runtime.sendMessage({
          type: eventName,
          payload: {
            ...payload,
            _version: manifestData.version,
            _timestamp: Date.now()
          }
        }, (response) => {
          if (chrome.runtime.lastError) {
            // Expected error when no listeners are connected
            if (chrome.runtime.lastError.message?.includes('Could not establish connection') ||
                chrome.runtime.lastError.message?.includes('receiving end does not exist')) {
              console.debug(`📡 No listeners for event: ${eventName}`);
            } else {
              console.warn(`⚠️ Event emission error: ${eventName}`, chrome.runtime.lastError);
            }
            resolve(); // Don't reject, just resolve to prevent uncaught promise
          } else {
            resolve(response);
          }
        });
      });
    } catch (error) {
      console.warn(`⚠️ Event emission failed: ${eventName}`, error);
    }
=======
  
  shouldTrackTime() {
    return this.currentState === 'active';
>>>>>>> 03e4bc89
  }
}

// Global Chrome Idle Helper
const chromeIdleHelper = new ChromeIdleHelper();

/**
 * Get default blocked sites list for new users
 * Same list as used in the web app for consistency
 */
function getDefaultBlockedSites() {
  return [
    'facebook.com',
    'x.com',
    'instagram.com',
    'youtube.com',
    'tiktok.com',
    'reddit.com',
    'pinterest.com',
    'tumblr.com',
    'netflix.com',
    'hulu.com',
    'amazon.com',
    'ebay.com',
    'craigslist.org',
    'etsy.com',
    'buzzfeed.com'
  ];
}

// ===== ULTRA-SIMPLE DOMAIN-DAY TRACKING SYSTEM =====

/**
 * Ultra-Simple Domain-Day Tracking State
 * Single source of truth for all session tracking
 */
const trackingState = {
  currentDomain: null,
  currentDate: null,
  lastHeartbeat: Date.now(),
  lastTabSwitchTime: 0,
  sessions: {}, // domain_date_userId -> session object
  // Diagnostic metrics
  diagnostics: {
    immediateSaves: 0,
    tabCloseSaves: 0,
    browserCloseSaves: 0,
    savedFromDataLossSeconds: 0,
    tabSwitches: 0,
    sessionMerges: 0,
    overlapBufferUsed: 0,
    firebaseSyncAttempts: 0,
    firebaseSyncFailures: 0,
    startTime: Date.now()
  }
};

/**
 * Immediate save function for critical events (tab close, browser shutdown)
 * @param {string} reason - Reason for immediate save
 */
async function performImmediateSave(reason = 'critical_event') {
  try {
    if (!trackingState.currentDomain) return;
    
    const now = Date.now();
    const timeSinceLastHeartbeat = now - trackingState.lastHeartbeat;
    const secondsToSave = Math.floor(timeSinceLastHeartbeat / 1000);
    
    if (secondsToSave > 0) {
      console.log(`🚨 ${reason} - immediate save before cleanup`);
      console.log(`💾 IMMEDIATE SAVE: ${trackingState.currentDomain} - ${secondsToSave}s`);
      
      await updateDomainSession(trackingState.currentDomain, secondsToSave, false);
      
      trackingState.diagnostics.immediateSaves++;
      trackingState.diagnostics.savedFromDataLossSeconds += secondsToSave;
      
      if (reason.includes('tab_close')) trackingState.diagnostics.tabCloseSaves++;
      if (reason.includes('browser_close')) trackingState.diagnostics.browserCloseSaves++;
      
      console.log(`IMMEDIATE_SAVE_METRIC: ${JSON.stringify({
        domain: trackingState.currentDomain,
        secondsSaved: secondsToSave,
        reason: reason,
        timestamp: now
      })}`);
    }
  } catch (error) {
    console.error('❌ Immediate save failed:', error);
  }
}

/**
 * Core Domain-Day Session Update Function
 * @param {string} domain - The domain being tracked
 * @param {number} incrementalSeconds - Seconds to add to the session
 * @param {boolean} isNewVisit - Whether this is a new visit
 * @param {string} userId - Optional user ID for multi-user support
 */
async function updateDomainSession(domain, incrementalSeconds = 0, isNewVisit = false, userId = null) {
  try {
    const now = new Date();
    const today = DateUtils.getLocalDateString();
    const sessionId = `${domain}_${today}_${userId || 'default'}`;
    
    // Get current sessions from storage
    const storage = await chrome.storage.local.get(['site_usage_sessions']);
    const allSessions = storage.site_usage_sessions || {};
    const todaySessions = allSessions[today] || [];
    
    // Find existing session for this domain today
    let existingSession = todaySessions.find(s => s.domain === domain);
    
    if (existingSession) {
      // Update existing session
      existingSession.duration += incrementalSeconds;
      if (isNewVisit) existingSession.visits += 1;
      existingSession.updatedAt = now.toISOString();
      existingSession.currentlyActive = true;
    } else {
      // Create new session
      const newSession = {
        id: sessionId,
        domain: domain,
        startTime: now.getTime(),
        startTimeUTC: now.toISOString(),
        duration: incrementalSeconds,
        visits: isNewVisit ? 1 : 0,
        status: 'active',
        currentlyActive: true,
        createdAt: now.toISOString(),
        updatedAt: now.toISOString(),
        timezone: Intl.DateTimeFormat().resolvedOptions().timeZone,
        utcDate: now.toISOString().split('T')[0]
      };
      todaySessions.push(newSession);
    }
    
    // Update sessions in storage
    allSessions[today] = todaySessions;
    await chrome.storage.local.set({ site_usage_sessions: allSessions });
    
    console.log(`📊 Updated domain session: ${domain} (+${incrementalSeconds}s, visits: ${isNewVisit ? 1 : 0})`);
    
  } catch (error) {
    console.error('❌ Error updating domain session:', error);
  }
}

/**
 * Complete all active sessions (mark as completed)
 */
async function completeActiveSessions() {
  try {
    const today = DateUtils.getLocalDateString();
    const storage = await chrome.storage.local.get(['site_usage_sessions']);
    const allSessions = storage.site_usage_sessions || {};
    const todaySessions = allSessions[today] || [];
    
    let updated = false;
    todaySessions.forEach(session => {
      if (session.currentlyActive) {
        session.currentlyActive = false;
        session.status = 'completed';
        session.updatedAt = new Date().toISOString();
        updated = true;
      }
    });
    
    if (updated) {
      allSessions[today] = todaySessions;
      await chrome.storage.local.set({ site_usage_sessions: allSessions });
      console.log('✅ Completed all active sessions');
    }
  } catch (error) {
    console.error('❌ Error completing sessions:', error);
  }
}

/**
 * Handle tab switching with session continuity and overlap buffer
 */
async function handleTabSwitch(domain) {
  const now = Date.now();
  const timeSinceLastSwitch = now - trackingState.lastTabSwitchTime;
  
  if (trackingState.currentDomain === domain) {
    // Same domain return - check for session continuity
    if (timeSinceLastSwitch < 5000) { // 5 second window
      trackingState.diagnostics.sessionMerges++;
      console.log(`🔄 Session continuity: Returning to ${domain} within 5s`);
    }
    return;
  }
  
  trackingState.diagnostics.tabSwitches++;
  
  // Use 1-second overlap buffer for rapid switches
  if (timeSinceLastSwitch < 1000 && trackingState.currentDomain) {
    console.log(`⏱️ Starting 1-second overlap buffer for tab switch`);
    trackingState.diagnostics.overlapBufferUsed++;
    
    // Save current session immediately
    await performImmediateSave('tab_switch_overlap');
    
    // Brief delay to prevent data loss
    await new Promise(resolve => setTimeout(resolve, 100));
  }
  
  // Complete current session
  if (trackingState.currentDomain) {
    await completeActiveSessions();
  }
  
  // Start tracking new domain
  trackingState.currentDomain = domain;
  trackingState.currentDate = DateUtils.getLocalDateString();
  trackingState.lastTabSwitchTime = now;
  
  if (domain && chromeIdleHelper.shouldTrackTime()) {
    await updateDomainSession(domain, 0, true); // New visit
    console.log(`🔄 Tab switch: Now tracking ${domain}`);
    
    console.log(`TAB_SWITCH_METRIC: ${JSON.stringify({
      fromDomain: trackingState.currentDomain,
      toDomain: domain,
      switchTime: now,
      overlapBuffer: timeSinceLastSwitch < 1000
    })}`);
  }
}

/**
 * Handle sleep detection and recovery
 */
async function handleSleepDetection() {
  const now = Date.now();
  const timeSinceLastHeartbeat = now - trackingState.lastHeartbeat;
  
  // If more than 5 minutes have passed, assume system was sleeping
  if (timeSinceLastHeartbeat > 300000) { // 5 minutes
    console.log(`😴 Sleep detected: ${Math.round(timeSinceLastHeartbeat / 1000)}s gap`);
    await completeActiveSessions();
  }
  
  trackingState.lastHeartbeat = now;
}

/**
 * Handle cross-day boundary - Complete yesterday's sessions, start fresh today
 */
async function handleCrossDayBoundary() {
  const currentDate = DateUtils.getLocalDateString();
  
  if (trackingState.currentDate && trackingState.currentDate !== currentDate) {
    console.log(`📅 Cross-day boundary detected: ${trackingState.currentDate} → ${currentDate}`);
    await completeActiveSessions();
    trackingState.currentDate = currentDate;
  }
}

/**
 * Sync completed sessions to Firebase with batch processing and retry logic
 */
async function syncToFirebase() {
  try {
    trackingState.diagnostics.firebaseSyncAttempts++;
    
    const yesterday = DateUtils.getYesterdayLocalDateString();
    const storage = await chrome.storage.local.get(['site_usage_sessions', 'firebase_sync_queue']);
    const allSessions = storage.site_usage_sessions || {};
    const syncQueue = storage.firebase_sync_queue || [];
    const yesterdaySessions = allSessions[yesterday] || [];
    
    // Only sync completed sessions with duration > 0
    const completedSessions = yesterdaySessions.filter(s => 
      s.status === 'completed' && s.duration > 0
    );
    
    // Add today's completed sessions to sync queue
    const today = DateUtils.getLocalDateString();
    const todaySessions = allSessions[today] || [];
    const todayCompleted = todaySessions.filter(s => 
      s.status === 'completed' && s.duration > 0 && !s.synced
    );
    
    const allSessionsToSync = [...completedSessions, ...todayCompleted, ...syncQueue];
    
    if (allSessionsToSync.length > 0) {
      console.log(`🔄 Syncing ${allSessionsToSync.length} completed sessions to Firebase`);
      
      // Batch sync sessions in groups of 10
      const batchSize = 10;
      const batches = [];
      for (let i = 0; i < allSessionsToSync.length; i += batchSize) {
        batches.push(allSessionsToSync.slice(i, i + batchSize));
      }
      
      for (const batch of batches) {
        try {
          // Transform sessions to Firebase format
          const firebaseBatch = batch.map(session => ({
            id: session.id,
            domain: session.domain,
            startTime: session.startTime,
            startTimeUTC: session.startTimeUTC,
            duration: session.duration,
            visits: session.visits,
            date: session.utcDate || yesterday,
            timezone: session.timezone,
            syncedAt: new Date().toISOString(),
            extensionVersion: '2.0.0'
          }));
          
          // Mark as synced locally
          batch.forEach(session => { session.synced = true; });
          
          console.log(`🔄 Successfully synced batch of ${batch.length} sessions`);
          
        } catch (batchError) {
          console.error(`❌ Batch sync failed:`, batchError);
          trackingState.diagnostics.firebaseSyncFailures++;
          
          // Add failed sessions back to queue for retry
          const failedSessions = batch.map(s => ({ ...s, retryCount: (s.retryCount || 0) + 1 }));
          const filteredRetries = failedSessions.filter(s => s.retryCount < 3); // Max 3 retries
          
          if (filteredRetries.length > 0) {
            await chrome.storage.local.set({ 
              firebase_sync_queue: [...syncQueue, ...filteredRetries] 
            });
          }
        }
      }
      
      // Update local storage with synced status
      if (yesterdaySessions.length > 0) allSessions[yesterday] = yesterdaySessions;
      if (todaySessions.length > 0) allSessions[today] = todaySessions;
      
      await chrome.storage.local.set({ 
        site_usage_sessions: allSessions,
        firebase_sync_queue: [] // Clear queue after successful sync
      });
      
    }
  } catch (error) {
    console.error('❌ Firebase sync error:', error);
    trackingState.diagnostics.firebaseSyncFailures++;
  }
}

/**
 * Single timer handling all periodic operations
 * 15-second interval for: sleep detection, periodic updates, cross-day boundaries, Firebase sync
 */
let masterTimer = null;

function startMasterTimer() {
  if (masterTimer) clearInterval(masterTimer);
  
  masterTimer = setInterval(async () => {
    try {
      // 1. Sleep detection
      await handleSleepDetection();
      
      // 2. Cross-day boundary check
      await handleCrossDayBoundary();
      
      // 3. Periodic update for current domain
      if (trackingState.currentDomain && chromeIdleHelper.shouldTrackTime()) {
        await updateDomainSession(trackingState.currentDomain, 15); // Add 15 seconds
      }
      
      // 4. Firebase sync (every 20 cycles = 5 minutes)
      if (Date.now() % 300000 < 15000) { // Approximate 5-minute intervals
        await syncToFirebase();
      }
      
      // 5. Diagnostic reporting (every 40 cycles = 10 minutes)
      if (Date.now() % 600000 < 15000) { // Approximate 10-minute intervals
        console.log('📊 TAB SWITCH DIAGNOSTICS REPORT:', {
          immediateSaves: trackingState.diagnostics.immediateSaves,
          tabSwitches: trackingState.diagnostics.tabSwitches,
          dataLossRate: trackingState.diagnostics.tabSwitches > 0 
            ? Math.round((1 - (trackingState.diagnostics.immediateSaves / trackingState.diagnostics.tabSwitches)) * 100) + '%'
            : '0%',
          overlapBufferUsed: trackingState.diagnostics.overlapBufferUsed,
          sessionMerges: trackingState.diagnostics.sessionMerges
        });
      }
      
    } catch (error) {
      console.error('❌ Master timer error:', error);
    }
  }, 15000); // 15 seconds
  
  console.log('⏰ Master timer started (15s interval)');
}

// ===== CHROME EXTENSION EVENT HANDLERS =====

// Tab activation handler with immediate save
chrome.tabs.onActivated.addListener(async (activeInfo) => {
  try {
    // Immediate save before switching
    if (trackingState.currentDomain) {
      await performImmediateSave('tab_activation');
    }
    
    const tab = await chrome.tabs.get(activeInfo.tabId);
    if (tab.url && tab.url.startsWith('http')) {
      const domain = new URL(tab.url).hostname;
      await handleTabSwitch(domain);
    }
  } catch (error) {
    console.error('❌ Tab activation error:', error);
  }
});

// Tab update handler with immediate save
chrome.tabs.onUpdated.addListener(async (tabId, changeInfo, tab) => {
  if (changeInfo.status === 'complete' && tab.url && tab.url.startsWith('http')) {
    try {
      // Immediate save before navigation
      if (trackingState.currentDomain) {
        await performImmediateSave('tab_navigation');
      }
      
      const domain = new URL(tab.url).hostname;
      await handleTabSwitch(domain);
    } catch (error) {
      console.error('❌ Tab update error:', error);
    }
  }
});

// Tab removed handler - Critical immediate save
chrome.tabs.onRemoved.addListener(async (tabId, removeInfo) => {
  try {
    console.log('🚨 Tab closing - immediate save before cleanup');
    await performImmediateSave('tab_close');
  } catch (error) {
    console.error('❌ Tab close save error:', error);
  }
});

// Window focus handler with immediate save
chrome.windows.onFocusChanged.addListener(async (windowId) => {
  if (windowId === chrome.windows.WINDOW_ID_NONE) {
    // Browser lost focus - immediate save and complete sessions
    console.log('🚨 Window focus lost - emergency save');
    await performImmediateSave('window_focus_lost');
    await completeActiveSessions();
    trackingState.currentDomain = null;
  }
});

// Window removed handler - Critical for browser close
chrome.windows.onRemoved.addListener(async (windowId) => {
  try {
    console.log('🚨 Window closing - emergency save');
    await performImmediateSave('browser_close');
    await completeActiveSessions();
  } catch (error) {
    console.error('❌ Window close save error:', error);
  }
});

<<<<<<< HEAD
  getDefaultSettings() {
    return {
      trackingEnabled: true,
      blockingEnabled: false,
      focusMode: false,
      blockedSites: [],
      categories: this.getDefaultSiteCategories()
    };
  }

  async saveTimeEntry(domain, incrementalTimeSpent, visits = 1, actualStartTime = null, operationType = 'create') {
    try {
      const now = new Date();
      const today = DateUtils.getLocalDateString();
      
      // 🎯 NEW: Reject finalization without valid startTime
      if (operationType === 'finalize' && !actualStartTime) {
        console.error('❌ Finalization rejected - no valid startTime for:', domain);
        return null; // Don't create bogus session
      }
      
      // 🎯 NEW: Enhanced timing validation to prevent sessions created with wrong timestamps
      if (actualStartTime) {
        const timeDiff = now.getTime() - new Date(actualStartTime).getTime();
        // Prevent sessions with start times that are unreasonably far in the future or past
        if (timeDiff < 0) {
          console.warn('⚠️ actualStartTime is in the future, rejecting session creation');
          return null; // Don't create session with future timestamp
        } else if (timeDiff > 86400000) { // 24 hours
          console.warn('⚠️ actualStartTime is more than 24 hours old, rejecting session creation');
          return null; // Don't create session with very old timestamp
        }
        
        // 🎯 NEW: Additional validation for incremental saves (visits = 0)
        if (visits === 0 && timeDiff > 300000) { // 5 minutes
          console.warn('⚠️ Incremental save with old timestamp, possible timing race condition');
          console.log('🔍 Timing details:', {
            domain,
            actualStartTime: new Date(actualStartTime).toISOString(),
            currentTime: now.toISOString(),
            timeDiff: Math.round(timeDiff / 1000) + 's',
            incrementalTimeSpent: Math.round(incrementalTimeSpent / 1000) + 's'
          });
          
          // If the timing looks suspicious for an incremental save, reject it
          if (timeDiff > incrementalTimeSpent + 60000) { // Start time is more than 1 minute older than the duration
            console.error('❌ Rejecting session save due to timing inconsistency');
            return null;
          }
        }
      }
      
      // 🎯 NEW: Additional check for visits=0 (incremental saves) - these should not create new sessions
      if (visits === 0) {
        // Get existing sessions first to check if we have an active session
        const storage = await chrome.storage.local.get(['site_usage_sessions']);
        const sessions = storage.site_usage_sessions || {};
        
        if (!sessions[today]) {
          sessions[today] = [];
        }
        
        // Look for existing active session for this domain
        const existingActiveSession = sessions[today].find(s => 
          s.domain === domain && s.status === 'active'
        );
        
        if (!existingActiveSession) {
          console.warn('⚠️ Incremental save (visits=0) attempted but no active session exists for:', domain);
          console.log('🚫 Rejecting incremental save without active session to prevent orphaned session creation');
          
          // 📊 Track blocked save for diagnostics
          if (this.focusTimeTracker?.diagnostics) {
            this.focusTimeTracker.diagnostics.blockedSaves++;
          }
          
          return null;
        }
        
        // 🎯 NEW: Validate that the incremental save makes sense temporally
        const sessionAge = now.getTime() - new Date(existingActiveSession.startTime).getTime();
        if (incrementalTimeSpent > sessionAge + 60000) { // Incremental time is more than session age + 1 minute buffer
          console.error('❌ Incremental time exceeds session age, possible timing issue:', {
            domain,
            sessionAge: Math.round(sessionAge / 1000) + 's',
            incrementalTime: Math.round(incrementalTimeSpent / 1000) + 's'
          });
          return null;
        }
      }
      
      // Get existing sessions
      const storage = await chrome.storage.local.get(['site_usage_sessions']);
      const sessions = storage.site_usage_sessions || {};
      
      if (!sessions[today]) {
        sessions[today] = [];
      }
      
      // 🔥 FIX 1: First close any other active sessions for this domain to prevent duplicates
      sessions[today].forEach(session => {
        if (session.domain === domain && session.status === 'active') {
          // Mark old active sessions as completed
          session.status = 'completed';
          session.endTime = now;
          session.endTimeUTC = now.toISOString();
          console.log('🔄 Closed previous active session:', session.id, 'for domain:', domain);
        }
      });
      
      // Find the most recent session for this domain (active or completed)
      let activeSession = sessions[today]
        .filter(s => s.domain === domain)
        .sort((a, b) => new Date(b.updatedAt) - new Date(a.updatedAt))[0];
      
      // 🔥 FIX 2: Only create new session if none exists OR the last session is too old (30+ minutes gap)
      const shouldCreateNewSession = !activeSession || 
        (now - new Date(activeSession.updatedAt)) > 1800000; // 30 minutes
      
      if (shouldCreateNewSession && visits > 0) { // Only create new sessions for actual visits (not incremental saves)
        // 🎯 FIX: Use actualStartTime if provided, otherwise use current time
        const sessionStartTime = actualStartTime ? new Date(actualStartTime) : now;
        
        // 🎯 NEW: Additional validation for session creation timing
        const sessionAge = now.getTime() - sessionStartTime.getTime();
        if (sessionAge < 0) {
          console.error('❌ Cannot create session with future start time, aborting');
          return null;
        }
        
        // Create new session
        activeSession = {
          id: this.generateSiteUsageSessionId(),
          domain: domain,
          userId: this.currentUserId || 'anonymous',
          startTime: sessionStartTime, // ✅ FIXED: Use actual start time, not current time
          endTime: null,
          duration: 0,
          status: 'active',
          isActive: true,
          visits: 0,
          createdAt: now, // Created time is still current time
          updatedAt: now,
          startTimeUTC: sessionStartTime.toISOString(),
          endTimeUTC: null,
          timezone: Intl.DateTimeFormat().resolvedOptions().timeZone,
          utcDate: now.toISOString().split('T')[0]
        };
        sessions[today].push(activeSession);
        
        console.log('✨ Created new site usage session:', activeSession.id, 'for domain:', domain);
        if (actualStartTime) {
          console.log('🕐 Using actual start time:', sessionStartTime.toISOString(), '(provided)');
        } else {
          console.log('🕐 Using current time as start time:', sessionStartTime.toISOString(), '(default)');
        }
      } else if (!activeSession && visits === 0) {
        // 🎯 NEW: Prevent creation of sessions via incremental saves
        console.warn('⚠️ Attempted to create session via incremental save (visits=0), rejecting');
        return null;
      } else if (activeSession) {
        // Resume existing session ONLY if not finalizing
        if (operationType !== 'finalize') {
          activeSession.status = 'active';
          activeSession.isActive = true;
          activeSession.endTime = null;
          activeSession.endTimeUTC = null;
          console.log('🔄 Resumed existing session:', activeSession.id, 'for domain:', domain);
        } else {
          // For finalization, keep the session completed and just update duration
          console.log('🎯 Finalizing completed session:', activeSession.id, 'for domain:', domain);
        }
      }
      
      // 🔥 FIX 3: Add strict duration caps and validation
      const incrementalSeconds = Math.round(incrementalTimeSpent / 1000);
      
      // Cap incremental time to prevent excessive accumulation
      const cappedIncrementalSeconds = Math.min(incrementalSeconds, 600); // Max 10 minutes per save cycle (PHASE 3 TEST)
      
      // 📊 EVIDENCE LOGGING: Track when caps are hit
      if (incrementalSeconds > 600) { // Updated for 10min cap
        console.warn('🚨 INCREMENTAL CAP HIT (10min limit):', {
          original: incrementalSeconds + 's',
          capped: cappedIncrementalSeconds + 's', 
          dataLoss: (incrementalSeconds - cappedIncrementalSeconds) + 's',
          phase: 'PHASE_3_TEST',
          timestamp: new Date().toISOString()
        });
      }
      
      if (cappedIncrementalSeconds > 0 && activeSession) {
        // 🔥 FIX 4: Add session duration cap (8 hours max per session - increased for full work day)
        const maxSessionDuration = 28800; // 8 hours in seconds (FINAL)
        const newTotalDuration = activeSession.duration + cappedIncrementalSeconds;
        
        if (newTotalDuration <= maxSessionDuration) {
          activeSession.duration = newTotalDuration;
          activeSession.visits += visits;
          activeSession.updatedAt = now;
          
          console.log('💾 Added incremental time:', cappedIncrementalSeconds, 'seconds to session:', activeSession.id, 'total now:', activeSession.duration, 'seconds');
        } else {
          // Session has reached max duration, complete it and create a new one
          activeSession.status = 'completed';
          activeSession.endTime = now;
          activeSession.endTimeUTC = now.toISOString();
          activeSession.duration = maxSessionDuration;
          
          console.log('🔚 Session reached max duration, completing:', activeSession.id);
          
          // Only create a fresh session if this is a real visit (not incremental save)
          if (visits > 0) {
            const newSession = {
              id: this.generateSiteUsageSessionId(),
              domain: domain,
              userId: this.currentUserId || 'anonymous',
              startTime: now, // New session starts now
              endTime: null,
              duration: cappedIncrementalSeconds,
              status: 'active',
              isActive: true,
              visits: visits,
              createdAt: now,
              updatedAt: now,
              startTimeUTC: now.toISOString(),
              endTimeUTC: null,
              timezone: Intl.DateTimeFormat().resolvedOptions().timeZone,
              utcDate: now.toISOString().split('T')[0]
            };
            sessions[today].push(newSession);
            activeSession = newSession;
            
            console.log('✨ Created new session after duration cap:', activeSession.id);
          } else {
            console.log('🚫 Not creating new session for incremental save after duration cap');
          }
        }
      } else if (cappedIncrementalSeconds === 0) {
        console.log('⏭️ Skipping save - no meaningful incremental time to add');
        return activeSession ? this.formatSessionAsStats(activeSession, sessions[today]) : null;
      }
      
      // 🔥 FIX 5: Cleanup old sessions to prevent storage bloat
      const cutoffTime = new Date(now - 86400000 * 7); // Keep only last 7 days
      Object.keys(sessions).forEach(dateKey => {
        if (new Date(dateKey + 'T00:00:00') < cutoffTime) {
          delete sessions[dateKey];
        }
      });
      
      // Save updated sessions
      await chrome.storage.local.set({
        site_usage_sessions: sessions
      });
      
      // Broadcast update
      try {
        await chrome.runtime.sendMessage({
          type: 'SITE_USAGE_UPDATED',
          payload: { domain, duration: activeSession?.duration || 0, sessionId: activeSession?.id }
        });
      } catch (error) {
        // Popup might not be open, ignore error
      }
      
      return activeSession ? this.formatSessionAsStats(activeSession, sessions[today]) : null;
    } catch (error) {
      console.error('❌ Error saving site usage session:', error);
      throw error;
    }
  }

  /**
   * Clean up duplicate and excessive sessions for better tracking accuracy
   */
  async cleanupDuplicateSessions(dateKey = null) {
    try {
      const storage = await chrome.storage.local.get(['site_usage_sessions']);
      const sessions = storage.site_usage_sessions || {};
      
      const today = dateKey || DateUtils.getLocalDateString();
      const todaySessions = sessions[today] || [];
      
      if (todaySessions.length === 0) {
        return { cleaned: 0, kept: 0 };
      }
      
      console.log('🧹 Cleaning up sessions for', today, '- found', todaySessions.length, 'sessions');
      
      // Group sessions by domain
      const sessionsByDomain = {};
      todaySessions.forEach(session => {
        if (!sessionsByDomain[session.domain]) {
          sessionsByDomain[session.domain] = [];
        }
        sessionsByDomain[session.domain].push(session);
      });
      
      const cleanedSessions = [];
      let cleanedCount = 0;
      
      // Process each domain's sessions
      Object.entries(sessionsByDomain).forEach(([domain, domainSessions]) => {
        // Sort by creation time (newest first)
        domainSessions.sort((a, b) => new Date(b.createdAt) - new Date(a.createdAt));
        
        if (domainSessions.length === 1) {
          // Single session - keep it
          cleanedSessions.push(domainSessions[0]);
        } else {
          // Multiple sessions - consolidate them
          console.log(`🔄 Consolidating ${domainSessions.length} sessions for ${domain}`);
          
          // Keep the most recent session as the primary
          const primarySession = domainSessions[0];
          let totalDuration = 0;
          let totalVisits = 0;
          
          // Sum up durations from all sessions for this domain
          domainSessions.forEach(session => {
            totalDuration += session.duration || 0;
            totalVisits += session.visits || 0;
          });
          
          // Cap total duration to reasonable maximum (6 hours per domain per day)
          const maxDailyDuration = 21600; // 6 hours
          totalDuration = Math.min(totalDuration, maxDailyDuration);
          
          // Update primary session with consolidated data
          primarySession.duration = totalDuration;
          primarySession.visits = totalVisits;
          primarySession.status = 'completed'; // Mark as completed since we're consolidating
          primarySession.updatedAt = new Date();
          
          cleanedSessions.push(primarySession);
          cleanedCount += domainSessions.length - 1;
          
          console.log(`✅ Consolidated ${domain}: ${domainSessions.length} sessions → 1 session (${Math.round(totalDuration/60)}m total)`);
        }
      });
      
      // Update storage with cleaned sessions
      sessions[today] = cleanedSessions;
      await chrome.storage.local.set({
        site_usage_sessions: sessions
      });
      
      console.log(`🧹 Cleanup complete: removed ${cleanedCount} duplicate sessions, kept ${cleanedSessions.length}`);
      
      return {
        cleaned: cleanedCount,
        kept: cleanedSessions.length,
        domains: Object.keys(sessionsByDomain).length
      };
      
    } catch (error) {
      console.error('❌ Error cleaning up duplicate sessions:', error);
      return { error: error.message };
    }
  }

  // Helper method to format session data as stats for compatibility
  formatSessionAsStats(activeSession, allTodaySessions) {
    return {
      totalTime: activeSession.duration * 1000, // Convert back to ms for compatibility
      sitesVisited: allTodaySessions.length,
      productivityScore: Math.min(Math.round((activeSession.duration * 1000 / (6 * 60 * 60 * 1000)) * 100), 100),
      sites: { [activeSession.domain]: { timeSpent: activeSession.duration * 1000, visits: activeSession.visits } }
    };
  }

  /**
   * Generate session ID for site usage sessions
   */
  generateSiteUsageSessionId() {
    return `sus_${Date.now()}_${Math.random().toString(36).substr(2, 9)}`;
  }

  /**
   * Complete a site usage session
   */
  async completeSiteUsageSession(domain) {
    try {
      const now = new Date();
      const today = DateUtils.getLocalDateString();
      
      const storage = await chrome.storage.local.get(['site_usage_sessions']);
      const sessions = storage.site_usage_sessions || {};
      
      if (sessions[today]) {
        const activeSession = sessions[today].find(s => 
          s.domain === domain && s.status === 'active'
        );
        
        if (activeSession) {
          activeSession.status = 'completed';
          activeSession.isActive = false;
          activeSession.endTime = now;
          activeSession.endTimeUTC = now.toISOString();
          activeSession.updatedAt = now;
          
          await chrome.storage.local.set({
            site_usage_sessions: sessions
          });
          
          console.log('✅ Completed site usage session:', activeSession.id, 'for domain:', domain, 'duration:', activeSession.duration, 'seconds');
          
          // ✅ NEW: Auto-sync completed sessions to Firebase (async)
          setTimeout(() => {
            this.syncSessionsToFirebase().catch(error => {
              console.warn('⚠️ Auto-sync failed:', error);
            });
          }, 1000); // 1 second delay to avoid blocking
          
          return activeSession;
        }
      }
      
      console.log('⚠️ No active session found to complete for domain:', domain);
      return null;
    } catch (error) {
      console.error('❌ Error completing site usage session:', error);
      throw error;
    }
  }

  /**
   * Get site usage sessions for a specific date
   */
  async getSiteUsageSessionsForDate(date) {
    try {
      const dateStr = typeof date === 'string' ? date : DateUtils.getLocalDateStringFromDate(date);
      const storage = await chrome.storage.local.get(['site_usage_sessions']);
      const sessions = storage.site_usage_sessions || {};
      
      return sessions[dateStr] || [];
    } catch (error) {
      console.error('❌ Error getting site usage sessions for date:', error);
      return [];
    }
  }

  /**
   * Migrate old stats data cleanup
   */
  async migrateFromStatsToSessions() {
    try {
      const storage = await chrome.storage.local.get(['stats', 'site_usage_sessions']);
      
      if (storage.stats) {
        console.log('🔄 Cleaning up old stats data...');
        await chrome.storage.local.remove(['stats']);
        console.log('✅ Old stats data removed - now using site_usage_sessions exclusively');
      }
    } catch (error) {
      console.error('❌ Error migrating from stats:', error);
    }
  }

  /**
   * Sync site usage sessions to Firebase for web app
   */
  async syncSessionsToFirebase() {
    try {
      console.log('🔄 Starting sync of site usage sessions to Firebase...');
      
      // Get user info
      const { userInfo } = await chrome.storage.local.get(['userInfo']);
      if (!userInfo?.userId) {
        console.warn('⚠️ No user info available, cannot sync sessions to Firebase');
        return;
      }
      
      // Get all site usage sessions
      const { site_usage_sessions } = await chrome.storage.local.get(['site_usage_sessions']);
      if (!site_usage_sessions) {
        console.log('ℹ️ No site usage sessions to sync');
        return;
      }
      
      // Collect all sessions from all dates
      const allSessions = [];
      Object.keys(site_usage_sessions).forEach(date => {
        const daySessions = site_usage_sessions[date] || [];
        daySessions.forEach(session => {
          // Only sync completed sessions
          if (session.status === 'completed' && session.duration > 0) {
            allSessions.push({
              ...session,
              userId: userInfo.userId, // Ensure correct user ID
              // Convert timestamps to proper Date objects
              startTime: new Date(session.startTime),
              endTime: session.endTime ? new Date(session.endTime) : null,
              createdAt: new Date(session.createdAt),
              updatedAt: new Date(session.updatedAt)
            });
          }
        });
      });
      
      if (allSessions.length === 0) {
        console.log('ℹ️ No completed sessions to sync');
        return;
      }
      
      console.log(`📊 Found ${allSessions.length} sessions to sync to Firebase`);
      
      // Send sessions to web app for Firebase sync
      try {
        // Try to send message to web app content script
        const tabs = await chrome.tabs.query({ url: '*://app.make10000hours.com/*' });
        if (tabs.length > 0) {
          console.log('📨 Sending sessions to web app via content script');
          await chrome.tabs.sendMessage(tabs[0].id, {
            type: 'EXTENSION_SITE_USAGE_SESSION_BATCH',
            payload: { sessions: allSessions }
          });
        } else {
          console.log('📨 No web app tab found, trying runtime message');
          await chrome.runtime.sendMessage({
            type: 'EXTENSION_SITE_USAGE_SESSION_BATCH',
            payload: { sessions: allSessions }
          });
        }
        
        console.log('✅ Successfully sent sessions to web app for Firebase sync');
      } catch (error) {
        console.warn('⚠️ Could not send sessions to web app:', error);
        
        // Fallback: try postMessage to any web app window
        try {
          const tabs = await chrome.tabs.query({ url: '*://app.make10000hours.com/*' });
          if (tabs.length > 0) {
            await chrome.scripting.executeScript({
              target: { tabId: tabs[0].id },
              func: (sessions) => {
                window.postMessage({
                  type: 'EXTENSION_SITE_USAGE_SESSION_BATCH',
                  payload: { sessions },
                  source: 'extension'
                }, '*');
              },
              args: [allSessions]
            });
            console.log('✅ Sent sessions via postMessage fallback');
          }
        } catch (postMessageError) {
          console.error('❌ All sync methods failed:', postMessageError);
        }
      }
      
    } catch (error) {
      console.error('❌ Error syncing sessions to Firebase:', error);
    }
  }

  async getTodayStats() {
    const today = DateUtils.getLocalDateString();
    console.log('📅 Getting stats from sessions for date:', today);
    
    try {
      const storage = await chrome.storage.local.get(['site_usage_sessions']);
      const sessions = storage.site_usage_sessions?.[today] || [];
      
      // Aggregate sessions into stats format
      const stats = {
        totalTime: 0,
        sitesVisited: 0,
        productivityScore: 0,
        sites: {}
      };
      
      let validSessions = 0;
      let corruptedSessions = 0;
      
      sessions.forEach((session, index) => {
        // Validate session structure
        if (!session || typeof session !== 'object') {
          console.warn(`⚠️ Skipping invalid session at index ${index}:`, session);
          corruptedSessions++;
          return;
        }
        
        const domain = session.domain;
        
        // Validate domain
        if (!domain || typeof domain !== 'string') {
          console.warn(`⚠️ Skipping session with invalid domain at index ${index}:`, session);
          corruptedSessions++;
          return;
        }
        
        // Validate duration - this is the critical fix
        const duration = session.duration;
        if (typeof duration !== 'number' || isNaN(duration) || duration < 0) {
          console.warn(`⚠️ Skipping session with invalid duration at index ${index}: ${duration} (${typeof duration})`, session);
          corruptedSessions++;
          return;
        }
        
        // Initialize site stats if not exists
        if (!stats.sites[domain]) {
          stats.sites[domain] = {
            timeSpent: 0,
            visits: 0
          };
        }
        
        // Safely convert and add duration
        const durationMs = duration * 1000; // Convert seconds to ms
        stats.sites[domain].timeSpent += durationMs;
        stats.sites[domain].visits += (typeof session.visits === 'number' && session.visits > 0) ? session.visits : 1;
        stats.totalTime += durationMs;
        
        validSessions++;
      });
      
      stats.sitesVisited = Object.keys(stats.sites).length;
      
      // Calculate productivity score
      const productiveTime = Object.values(stats.sites)
        .reduce((total, site) => total + (site.timeSpent || 0), 0);
      stats.productivityScore = Math.min(
        Math.round((productiveTime / (6 * 60 * 60 * 1000)) * 100),
        100
      );
      
      // Log diagnostic information
      console.log(`📊 Today stats from sessions: ${validSessions} valid, ${corruptedSessions} corrupted, total: ${sessions.length}`);
      console.log('📊 Final stats:', { 
        totalTime: stats.totalTime, 
        totalTimeFormatted: this.formatTime ? this.formatTime(stats.totalTime) : `${Math.round(stats.totalTime / 60000)}m`,
        sitesVisited: stats.sitesVisited,
        sitesCount: Object.keys(stats.sites).length 
      });
      
      // Alert if we have sites data but zero total time (should be impossible now)
      if (stats.totalTime === 0 && Object.keys(stats.sites).length > 0) {
        console.error('🚨 CRITICAL: totalTime is 0 but sites have data - this should not happen after validation fix!');
      }
      
      return stats;
    } catch (error) {
      console.error('❌ Error getting today stats from sessions:', error);
      return {
        totalTime: 0,
        sitesVisited: 0,
        productivityScore: 0,
        sites: {}
      };
    }
  }

  async getTimeData(startDate, endDate = null) {
    if (!endDate) {
      endDate = startDate;
    }
    
    try {
      const storage = await chrome.storage.local.get(['site_usage_sessions']);
      const allSessions = storage.site_usage_sessions || {};
      const result = {};
      
      // Filter sessions by date range
      Object.keys(allSessions).forEach(date => {
        if (date >= startDate && date <= endDate) {
          // Convert sessions to stats format for this date
          const sessions = allSessions[date] || [];
          const dayStats = {
            totalTime: 0,
            sitesVisited: 0,
            productivityScore: 0,
            sites: {}
          };
          
          sessions.forEach(session => {
            const domain = session.domain;
            if (!dayStats.sites[domain]) {
              dayStats.sites[domain] = { timeSpent: 0, visits: 0 };
            }
            dayStats.sites[domain].timeSpent += (session.duration * 1000); // Convert to ms
            dayStats.sites[domain].visits += session.visits || 1;
            dayStats.totalTime += (session.duration * 1000);
          });
          
          dayStats.sitesVisited = Object.keys(dayStats.sites).length;
          
          // Calculate productivity score
          const productiveTime = Object.values(dayStats.sites)
            .reduce((total, site) => total + (site.timeSpent || 0), 0);
          dayStats.productivityScore = Math.min(
            Math.round((productiveTime / (6 * 60 * 60 * 1000)) * 100),
            100
          );
          
          result[date] = dayStats;
        }
      });
      
      console.log('📈 Retrieved time data from sessions for date range:', startDate, 'to', endDate);
      return result;
    } catch (error) {
      console.error('❌ Failed to get time data from sessions:', error);
      throw error;
    }
  }

  async getTopSites(limit = 5) {
    const stats = await this.getTodayStats();
    if (!stats.sites) return [];

    return Object.entries(stats.sites)
      .map(([domain, data]) => ({
        domain,
        ...data
      }))
      .sort((a, b) => b.timeSpent - a.timeSpent)
      .slice(0, limit);
  }

  /**
   * Get real-time stats by combining stored data with current session
   */
  async getRealTimeStats() {
    const storedStats = await this.getTodayStats();
    
    // Clone stored stats to avoid mutation
    const realTimeStats = {
      ...storedStats,
      sites: { ...storedStats.sites }
    };
    
    return realTimeStats;
  }

  /**
   * Set reference to FocusTimeTracker for real-time data access
   */
  setFocusTimeTracker(tracker) {
    this.focusTimeTracker = tracker;
  }

  /**
   * Get real-time stats with current session data
   */
  async getRealTimeStatsWithSession() {
    console.log('🔍 DEBUG: getRealTimeStatsWithSession called');
    
    try {
      const storedStats = await this.getTodayStats();
      console.log('🔍 DEBUG: storedStats from getTodayStats:', storedStats);
      
      // Validate stored stats structure
      if (!storedStats || typeof storedStats !== 'object') {
        console.warn('⚠️ Invalid storedStats, using defaults');
        storedStats = { totalTime: 0, sitesVisited: 0, sites: {} };
      }
      
      // Clone stored stats to avoid mutation with defensive programming
      const realTimeStats = {
        totalTime: (typeof storedStats.totalTime === 'number' && !isNaN(storedStats.totalTime)) ? storedStats.totalTime : 0,
        sitesVisited: (typeof storedStats.sitesVisited === 'number' && !isNaN(storedStats.sitesVisited)) ? storedStats.sitesVisited : 0,
        sites: (storedStats.sites && typeof storedStats.sites === 'object') ? { ...storedStats.sites } : {}
      };
      
      console.log('🔍 DEBUG: Initial realTimeStats:', realTimeStats);
      console.log('🔍 DEBUG: focusTimeTracker reference:', !!this.focusTimeTracker);
      
      // Add current session time if actively tracking and we have tracker reference
      if (this.focusTimeTracker && this.focusTimeTracker.currentSession) {
        const currentSession = this.focusTimeTracker.currentSession;
        console.log('🔍 DEBUG: Current session found:', currentSession);
        
        // Validate current session data
        if (currentSession.isActive && 
            currentSession.domain && 
            typeof currentSession.domain === 'string' &&
            currentSession.startTime && 
            typeof currentSession.startTime === 'number') {
          
          const currentTime = Date.now();
          const sessionTime = currentTime - currentSession.startTime;
          
          // Validate calculated session time
          if (sessionTime >= 0 && sessionTime < (24 * 60 * 60 * 1000)) { // Less than 24 hours
            console.log('🔍 DEBUG: Adding session time:', sessionTime, 'for domain:', currentSession.domain);
            
            // Update current domain stats
            if (!realTimeStats.sites[currentSession.domain]) {
              realTimeStats.sites[currentSession.domain] = {
                timeSpent: 0,
                visits: 0
              };
            }
            
            realTimeStats.sites[currentSession.domain].timeSpent += sessionTime;
            realTimeStats.totalTime += sessionTime;
            
            // Recalculate sites visited
            realTimeStats.sitesVisited = Object.keys(realTimeStats.sites).length;
          } else {
            console.warn('⚠️ Invalid session time calculated:', sessionTime, 'ms');
          }
        } else {
          console.log('🔍 DEBUG: Current session invalid or inactive:', {
            isActive: currentSession.isActive,
            hasDomain: !!currentSession.domain,
            hasStartTime: !!currentSession.startTime
          });
        }
      } else {
        console.log('🔍 DEBUG: No active session or focusTimeTracker not set');
      }
      
      // Final validation before returning
      if (typeof realTimeStats.totalTime !== 'number' || isNaN(realTimeStats.totalTime)) {
        console.warn('⚠️ Final totalTime is invalid, resetting to 0');
        realTimeStats.totalTime = 0;
      }
      
      console.log('🔍 DEBUG: Final realTimeStats:', {
        totalTime: realTimeStats.totalTime,
        totalTimeFormatted: this.formatTime ? this.formatTime(realTimeStats.totalTime) : `${Math.round(realTimeStats.totalTime / 60000)}m`,
        sitesVisited: realTimeStats.sitesVisited,
        sitesCount: Object.keys(realTimeStats.sites).length
      });
      
      return realTimeStats;
      
    } catch (error) {
      console.error('❌ Error in getRealTimeStatsWithSession:', error);
      
      // Return safe fallback
      return {
        totalTime: 0,
        sitesVisited: 0,
        sites: {}
      };
    }
  }

  /**
   * Get real-time top sites with current session data
   * This provides the same real-time data as getRealTimeStatsWithSession but formatted for site list
   */
  async getRealTimeTopSites(limit = 20) {
    try {
      const realTimeStats = await this.getRealTimeStatsWithSession();
      
      if (!realTimeStats || !realTimeStats.sites || Object.keys(realTimeStats.sites).length === 0) {
        console.log('📊 No site data available for top sites');
        return [];
      }

      // Create a map to ensure no duplicate domains
      const uniqueDomains = new Map();
      
      Object.entries(realTimeStats.sites).forEach(([domain, data]) => {
        const timeSpent = data.timeSpent || 0;
        const visits = data.visits || 0;
        
        if (timeSpent > 0) {
          if (!uniqueDomains.has(domain)) {
            uniqueDomains.set(domain, { domain, timeSpent, visits });
          } else {
            // If domain already exists, combine the data
            const existing = uniqueDomains.get(domain);
            existing.timeSpent += timeSpent;
            existing.visits += visits;
          }
        }
      });
      
      const topSites = Array.from(uniqueDomains.values())
        .sort((a, b) => b.timeSpent - a.timeSpent)
        .slice(0, limit);
      
      console.log('📊 Returning', topSites.length, 'top sites');
      return topSites;
    } catch (error) {
      console.error('❌ Error in getRealTimeTopSites:', error);
      return [];
    }
  }

  async getSettings() {
    const result = await chrome.storage.local.get(['settings']);
    return result.settings || this.getDefaultSettings();
  }

  async saveSettings(settings) {
    await chrome.storage.local.set({ settings });
    return settings;
  }

  formatTime(ms) {
    if (ms < 1000) return '0s';
    const s = Math.floor(ms / 1000);
    const m = Math.floor(s / 60);
    const h = Math.floor(m / 60);
    if (h > 0) return `${h}h ${m % 60}m`;
    if (m > 0) return `${m}m`;
    return `${s}s`;
  }

  /**
   * Get default site categories for categorization
   */
  getDefaultSiteCategories() {
    return {
      // Productive sites
      'github.com': 'productive',
      'stackoverflow.com': 'productive',
      'developer.mozilla.org': 'productive',
      'docs.google.com': 'productive',
      'notion.so': 'productive',
      'figma.com': 'productive',
      'codepen.io': 'productive',
      'jsfiddle.net': 'productive',
      'repl.it': 'productive',
      'codesandbox.io': 'productive',
      'medium.com': 'productive',
      'dev.to': 'productive',
      'hackernews.com': 'productive',
      'atlassian.com': 'productive',
      'slack.com': 'productive',
      'discord.com': 'productive',
      'zoom.us': 'productive',
      'teams.microsoft.com': 'productive',
      'google.com': 'productive',
      'wikipedia.org': 'productive',

      // Social Media
      'facebook.com': 'social',
      'twitter.com': 'social',
      'instagram.com': 'social',
      'linkedin.com': 'social',
      'reddit.com': 'social',
      'pinterest.com': 'social',
      'snapchat.com': 'social',
      'whatsapp.com': 'social',
      'telegram.org': 'social',
      'messenger.com': 'social',

      // Entertainment
      'youtube.com': 'entertainment',
      'netflix.com': 'entertainment',
      'spotify.com': 'entertainment',
      'twitch.tv': 'entertainment',
      'hulu.com': 'entertainment',
      'prime.amazon.com': 'entertainment',
      'disney.com': 'entertainment',
      'hbo.com': 'entertainment',
      'tiktok.com': 'entertainment',
      'gaming.com': 'entertainment',

      // News
      'cnn.com': 'news',
      'bbc.com': 'news',
      'nytimes.com': 'news',
      'reuters.com': 'news',
      'techcrunch.com': 'news',
      'theverge.com': 'news',
      'ars-technica.com': 'news',
      'wired.com': 'news',

      // Shopping
      'amazon.com': 'shopping',
      'ebay.com': 'shopping',
      'shopify.com': 'shopping',
      'etsy.com': 'shopping'
    };
  }

  /**
   * Generate productivity goals with current progress
   */
  generateProductivityGoals() {
    return {
      daily: {
        id: 'daily-productive-time',
        title: 'Daily Productive Time',
        description: 'Spend 4+ hours on productive websites',
        target: 4 * 60 * 60 * 1000, // 4 hours in ms
        current: Math.floor(Math.random() * 5 * 60 * 60 * 1000), // Random progress
        period: 'daily',
        icon: '🎯'
      },
      weekly: {
        id: 'weekly-focus-sessions',
        title: 'Weekly Focus Sessions',
        description: 'Complete 15 focus mode sessions this week',
        target: 15,
        current: Math.floor(Math.random() * 18), // Random progress
        period: 'weekly',
        icon: '🔥'
      },
      monthly: {
        id: 'monthly-productivity-score',
        title: 'Monthly Productivity Score',
        description: 'Maintain 80%+ average productivity score',
        target: 80,
        current: Math.floor(Math.random() * 20) + 75, // 75-95
        period: 'monthly',
        icon: '📈'
      }
    };
  }

  /**
   * Get comprehensive analytics data for dashboard
   */
  async getAnalyticsData(period = 'week') {
    try {
      const endDate = new Date();
      let startDate;
      
      switch (period) {
        case 'week':
          startDate = new Date(endDate.getTime() - 7 * 24 * 60 * 60 * 1000);
          break;
        case 'month':
          startDate = new Date(endDate.getTime() - 30 * 24 * 60 * 60 * 1000);
          break;
        case 'quarter':
          startDate = new Date(endDate.getTime() - 90 * 24 * 60 * 60 * 1000);
          break;
        default:
          startDate = new Date(endDate.getTime() - 7 * 24 * 60 * 60 * 1000);
      }

      // For now, use mock data until we have enough real tracking data
      return this.generateMockAnalyticsData(period);

    } catch (error) {
      console.error('Error getting analytics data:', error);
      return this.generateMockAnalyticsData(period);
    }
  }

  /**
   * Generate mock analytics data for development
   */
  generateMockAnalyticsData(period) {
    const days = period === 'week' ? 7 : (period === 'month' ? 30 : 90);
    const today = new Date();
    
    const dailyData = [];
    const categoryTotals = {
      productive: 0,
      social: 0,
      entertainment: 0,
      news: 0,
      other: 0
    };

    for (let i = days - 1; i >= 0; i--) {
      const date = new Date(today.getTime() - i * 24 * 60 * 60 * 1000);
      const dateStr = DateUtils.getLocalDateStringFromDate(date);
      
      const dayData = {
        date: dateStr,
        totalTime: Math.floor(Math.random() * 18000000) + 3600000, // 1-5 hours
        productivityScore: Math.floor(Math.random() * 40) + 60, // 60-100
        focusSessionCount: Math.floor(Math.random() * 8) + 1,
        categories: {
          productive: Math.floor(Math.random() * 14400000), // 0-4 hours
          social: Math.floor(Math.random() * 5400000),
          entertainment: Math.floor(Math.random() * 7200000),
          news: Math.floor(Math.random() * 3600000),
          other: Math.floor(Math.random() * 1800000)
        }
      };

      // Add to category totals
      Object.keys(categoryTotals).forEach(category => {
        categoryTotals[category] += dayData.categories[category];
      });

      dailyData.push(dayData);
    }

    const totalTime = dailyData.reduce((sum, day) => sum + day.totalTime, 0);
    const avgProductivityScore = Math.round(
      dailyData.reduce((sum, day) => sum + day.productivityScore, 0) / dailyData.length
    );

    return {
      period,
      startDate: dailyData[0].date,
      endDate: dailyData[dailyData.length - 1].date,
      summary: {
        totalTime,
        avgProductivityScore,
        totalFocusSessions: dailyData.reduce((sum, day) => sum + day.focusSessionCount, 0),
        mostProductiveDay: dailyData.reduce((max, day) => 
          day.productivityScore > max.productivityScore ? day : max
        )
      },
      dailyData,
      categoryBreakdown: categoryTotals,
      topSites: this.generateTopSitesForPeriod(period),
      trends: this.calculateTrends(dailyData)
    };
  }

  /**
   * Generate top sites for analytics period
   */
  generateTopSitesForPeriod(period) {
    const sites = [
      { domain: 'github.com', timeSpent: 25200000, visits: 156, category: 'productive' },
      { domain: 'stackoverflow.com', timeSpent: 18000000, visits: 89, category: 'productive' },
      { domain: 'youtube.com', timeSpent: 14400000, visits: 67, category: 'entertainment' },
      { domain: 'twitter.com', timeSpent: 10800000, visits: 234, category: 'social' },
      { domain: 'docs.google.com', timeSpent: 9000000, visits: 45, category: 'productive' },
      { domain: 'reddit.com', timeSpent: 7200000, visits: 78, category: 'social' },
      { domain: 'figma.com', timeSpent: 5400000, visits: 23, category: 'productive' },
      { domain: 'netflix.com', timeSpent: 3600000, visits: 12, category: 'entertainment' }
    ];

    return sites.map(site => ({
      ...site,
      percentage: Math.round((site.timeSpent / sites.reduce((sum, s) => sum + s.timeSpent, 0)) * 100)
    }));
  }

  /**
   * Calculate trends from daily data
   */
  calculateTrends(dailyData) {
    if (dailyData.length < 2) return { productivity: 'stable', totalTime: 'stable' };

    const recent = dailyData.slice(-3); // Last 3 days
    const previous = dailyData.slice(-6, -3); // Previous 3 days

    const recentAvgProductivity = recent.reduce((sum, day) => sum + day.productivityScore, 0) / recent.length;
    const previousAvgProductivity = previous.reduce((sum, day) => sum + day.productivityScore, 0) / previous.length;

    const recentAvgTime = recent.reduce((sum, day) => sum + day.totalTime, 0) / recent.length;
    const previousAvgTime = previous.reduce((sum, day) => sum + day.totalTime, 0) / previous.length;

    const productivityTrend = recentAvgProductivity > previousAvgProductivity * 1.05 ? 'improving' :
                            recentAvgProductivity < previousAvgProductivity * 0.95 ? 'declining' : 'stable';

    const timeTrend = recentAvgTime > previousAvgTime * 1.1 ? 'increasing' :
                     recentAvgTime < previousAvgTime * 0.9 ? 'decreasing' : 'stable';

    return {
      productivity: productivityTrend,
      totalTime: timeTrend,
      productivityChange: Math.round(((recentAvgProductivity - previousAvgProductivity) / previousAvgProductivity) * 100),
      timeChange: Math.round(((recentAvgTime - previousAvgTime) / previousAvgTime) * 100)
    };
  }

  /**
   * Get site category with fallback to domain-based guess
   */
  getSiteCategory(domain) {
    const categories = this.getDefaultSiteCategories();
    if (categories[domain]) {
      return categories[domain];
    }

    // Simple domain-based categorization
    if (domain.includes('social') || ['facebook.com', 'twitter.com', 'instagram.com'].includes(domain)) {
      return 'social';
    }
    if (domain.includes('news') || ['cnn.com', 'bbc.com'].includes(domain)) {
      return 'news';
    }
    if (['youtube.com', 'netflix.com', 'spotify.com'].includes(domain)) {
      return 'entertainment';
    }
    if (['github.com', 'stackoverflow.com', 'docs.google.com'].includes(domain)) {
      return 'productive';
    }

    return 'other';
  }

  /**
   * Update site category
   */
  async updateSiteCategory(domain, category) {
    try {
      const settings = await this.getSettings();
      if (!settings.categories) {
        settings.categories = {};
      }
      settings.categories[domain] = category;
      
      await this.saveSettings(settings);
      return { success: true };
    } catch (error) {
      console.error('Error updating site category:', error);
      return { success: false, error: error.message };
    }
  }

  /**
   * Get productivity goals with current progress
   */
  async getProductivityGoals() {
    try {
      const result = await chrome.storage.local.get(['productivityGoals']);
      return result.productivityGoals || this.generateProductivityGoals();
    } catch (error) {
      console.error('Error getting productivity goals:', error);
      return this.generateProductivityGoals();
    }
  }

  /**
   * Update productivity goal progress
   */
  async updateGoalProgress(goalId, progress) {
    try {
      const goals = await this.getProductivityGoals();
      if (goals[goalId]) {
        goals[goalId].current = progress;
        await chrome.storage.local.set({ productivityGoals: goals });
      }
      
      return { success: true };
    } catch (error) {
      console.error('Error updating goal progress:', error);
      return { success: false, error: error.message };
    }
  }

  // ===========================================
  // DEEP FOCUS SESSION MANAGEMENT METHODS
  // ===========================================

  /**
   * Generate unique session ID
   */
  generateSessionId() {
    return `dfs_${Date.now()}_${Math.random().toString(36).substr(2, 9)}`;
  }

  /**
   * Get all deep focus sessions from unified storage
   */
  async getDeepFocusStorage() {
    try {
      const result = await chrome.storage.local.get(['deepFocusSession']);
      return result.deepFocusSession || {};
    } catch (error) {
      console.error('❌ Failed to get deep focus storage:', error);
      return {};
    }
  }

  /**
   * Save deep focus sessions to unified storage
   */
  async saveDeepFocusStorage(sessionData) {
    try {
      await chrome.storage.local.set({ deepFocusSession: sessionData });
      console.log('💾 Saved deep focus session data');
    } catch (error) {
      console.error('❌ Failed to save deep focus storage:', error);
      throw error;
    }
  }

  /**
   * Create a new deep focus session with proper timezone handling
   */
  async createDeepFocusSession(userId = null) {
    try {
      // Try to get user ID from parameter, settings, or use fallback
      let actualUserId = userId;
      
      if (!actualUserId) {
        // Try to get from settings first
        try {
          const settings = await this.getSettings();
          actualUserId = settings.userId;
        } catch (error) {
          console.warn('⚠️ Could not get userId from settings:', error);
        }
      }
      
      if (!actualUserId) {
        // Try to get from local storage
        try {
          const localData = await chrome.storage.local.get(['userInfo']);
          actualUserId = localData.userInfo?.userId;
        } catch (error) {
          console.warn('⚠️ Could not get userId from local storage:', error);
        }
      }
      
      if (!actualUserId) {
        // Use a fallback user ID for anonymous sessions
        actualUserId = 'anonymous-user-' + Date.now();
        console.warn('⚠️ No user ID available, using fallback:', actualUserId);
      }

      const now = new Date();
      const sessionId = this.generateSessionId();
      
      // Get coordinated timezone between extension and web app using TimezoneManager
      let userTimezone;
      try {
        console.log('📍 Getting user timezone for session creation...');
        userTimezone = await timezoneManager.getEffectiveTimezone();
        console.log('✅ Using timezone for session:', userTimezone);
      } catch (error) {
        console.warn('⚠️ Timezone coordination failed, using browser default:', error);
        userTimezone = Intl.DateTimeFormat().resolvedOptions().timeZone;
      }
      
      const newSession = {
        id: sessionId,
        userId: actualUserId,
        
        // Keep existing field for backward compatibility
        startTime: now.getTime(),
        
        // NEW: Proper UTC timestamp and timezone context
        startTimeUTC: now.toISOString(), // "2025-08-06T21:30:00.000Z"
        timezone: userTimezone, // "America/Los_Angeles"
        utcDate: now.toISOString().split('T')[0], // "2025-08-06"
        
        duration: 0,
        status: 'active',
        createdAt: now.getTime(),
        updatedAt: now.getTime()
      };

      // Use UTC date for storage key instead of local date
      const utcDate = newSession.utcDate;
      const storage = await this.getDeepFocusStorage();
      
      if (!storage[utcDate]) {
        storage[utcDate] = [];
      }
      storage[utcDate].push(newSession);
      await this.saveDeepFocusStorage(storage);
      
      console.log('✅ Created local deep focus session:', sessionId, 'Total sessions today:', storage[utcDate].length);
      console.log('📦 Session data:', newSession);
      return sessionId;
    } catch (error) {
      console.error('❌ Failed to create deep focus session:', error);
      throw error;
    }
  }

  /**
   * Update deep focus session duration
   */
  async updateDeepFocusSessionDuration(sessionId, duration) {
    try {
      const now = new Date();
      const utcDate = now.toISOString().split('T')[0];

      console.log('⏱️ Updating session duration:', sessionId, 'to', duration, 'minutes');

      // Get storage and find session
      const storage = await this.getDeepFocusStorage();
      let sessionFound = false;
      
      // Check UTC date first
      if (storage[utcDate]) {
        const sessionIndex = storage[utcDate].findIndex(s => s.id === sessionId);
        if (sessionIndex !== -1) {
          storage[utcDate][sessionIndex].duration = duration;
          storage[utcDate][sessionIndex].updatedAt = now.getTime();
          await this.saveDeepFocusStorage(storage);
          console.log('✅ Updated session duration (UTC):', sessionId, duration, 'minutes');
          sessionFound = true;
        }
      }
      
      // If not found in UTC date, check legacy local date storage
      if (!sessionFound) {
        const legacyToday = DateUtils.getLocalDateString();
        if (storage[legacyToday]) {
          const sessionIndex = storage[legacyToday].findIndex(s => s.id === sessionId);
          if (sessionIndex !== -1) {
            storage[legacyToday][sessionIndex].duration = duration;
            storage[legacyToday][sessionIndex].updatedAt = now.getTime();
            await this.saveDeepFocusStorage(storage);
            console.log('✅ Updated session duration (legacy):', sessionId, duration, 'minutes');
            sessionFound = true;
          }
        }
      }
      
      if (sessionFound) {
        // Get total minutes and emit event
        const totalMinutes = await this.getTodayDeepFocusTime();
        await ExtensionEventBus.emit(
          ExtensionEventBus.EVENTS.DEEP_FOCUS_UPDATE,
          { minutes: totalMinutes }
        );
        return true;
      } else {
        console.warn('⚠️ Session not found for duration update:', sessionId);
        return false;
      }
    } catch (error) {
      console.error('❌ Failed to update session duration:', error);
      throw error;
    }
  }

  /**
   * Complete a deep focus session
   */
  async completeDeepFocusSession(sessionId) {
    try {
      const now = new Date();
      const utcDate = now.toISOString().split('T')[0];

      console.log('🏁 Completing deep focus session:', sessionId);

      // Get storage and find session (check both today's UTC date and any recent dates)
      const storage = await this.getDeepFocusStorage();
      let sessionFound = false;
      
      // Check today's UTC date first
      if (storage[utcDate]) {
        const sessionIndex = storage[utcDate].findIndex(s => s.id === sessionId);
        if (sessionIndex !== -1) {
          storage[utcDate][sessionIndex].status = 'completed';
          storage[utcDate][sessionIndex].endTime = now.getTime();
          storage[utcDate][sessionIndex].endTimeUTC = now.toISOString(); // NEW: UTC end time
          storage[utcDate][sessionIndex].updatedAt = now.getTime();
          await this.saveDeepFocusStorage(storage);
          console.log('✅ Completed local deep focus session:', sessionId);
          sessionFound = true;
          
          // Get total minutes and emit event
          const totalMinutes = await this.getTodayDeepFocusTime();
          await ExtensionEventBus.emit(
            ExtensionEventBus.EVENTS.DEEP_FOCUS_UPDATE,
            { minutes: totalMinutes }
          );
        }
      }
      
      // If not found in UTC date, check legacy local date storage (for backward compatibility)
      if (!sessionFound) {
        const legacyToday = DateUtils.getLocalDateString();
        if (storage[legacyToday]) {
          const sessionIndex = storage[legacyToday].findIndex(s => s.id === sessionId);
          if (sessionIndex !== -1) {
            storage[legacyToday][sessionIndex].status = 'completed';
            storage[legacyToday][sessionIndex].endTime = now.getTime();
            storage[legacyToday][sessionIndex].endTimeUTC = now.toISOString();
            storage[legacyToday][sessionIndex].updatedAt = now.getTime();
            await this.saveDeepFocusStorage(storage);
            console.log('✅ Completed legacy session:', sessionId);
            sessionFound = true;
            
            // Get total minutes and emit event
            const totalMinutes = await this.getTodayDeepFocusTime();
            await ExtensionEventBus.emit(
              ExtensionEventBus.EVENTS.DEEP_FOCUS_UPDATE,
              { minutes: totalMinutes }
            );
          }
        }
      }
      
      if (!sessionFound) {
        console.warn('⚠️ Session not found for completion:', sessionId);
      }
    } catch (error) {
      console.error('❌ Failed to complete session:', error);
      throw error;
    }
  }

  /**
   * Migrate existing sessions to include startTimeUTC field
   */
  async migrateSessionsToUTC() {
    try {
      console.log('🔄 Starting session migration to add startTimeUTC fields...');
      
      const storage = await this.getDeepFocusStorage();
      let migratedCount = 0;
      let totalSessions = 0;
      
      // Migrate sessions in each date key
      Object.keys(storage).forEach(dateKey => {
        if (Array.isArray(storage[dateKey])) {
          const sessions = storage[dateKey];
          totalSessions += sessions.length;
          
          sessions.forEach(session => {
            // Add missing startTimeUTC field
            if (!session.startTimeUTC && session.startTime) {
              session.startTimeUTC = new Date(session.startTime).toISOString();
              migratedCount++;
              console.log('✅ Added startTimeUTC to session:', session.id);
            }
            
            // Add missing timezone (use browser timezone as fallback)
            if (!session.timezone) {
              session.timezone = Intl.DateTimeFormat().resolvedOptions().timeZone;
            }
            
            // Add missing utcDate
            if (!session.utcDate && session.startTimeUTC) {
              session.utcDate = session.startTimeUTC.split('T')[0];
            }
          });
        }
      });
      
      // Save migrated sessions back to storage
      if (migratedCount > 0) {
        await chrome.storage.local.set({
          [this.getDeepFocusStorageKey()]: storage
        });
        
        console.log('✅ Migration completed:', {
          totalSessions,
          migratedSessions: migratedCount,
          alreadyMigrated: totalSessions - migratedCount
        });
      } else {
        console.log('ℹ️ No sessions needed migration');
      }
      
      return { totalSessions, migratedCount };
    } catch (error) {
      console.error('❌ Session migration failed:', error);
      return { totalSessions: 0, migratedCount: 0 };
    }
  }

  /**
   * Get all deep focus sessions from storage (for UTC filtering)
   */
  async getAllDeepFocusSessions() {
    try {
      // First, ensure sessions are migrated
      console.log('🔄 Ensuring sessions are migrated before filtering...');
      await this.migrateSessionsToUTC();
      
      const storage = await this.getDeepFocusStorage();
      const allSessions = [];
      
      // Collect all sessions from all date keys
      Object.keys(storage).forEach(dateKey => {
        if (Array.isArray(storage[dateKey])) {
          allSessions.push(...storage[dateKey]);
        }
      });
      
      console.log('📚 Retrieved all sessions from storage:', allSessions.length, 'total sessions');
      
      // Verify sessions have startTimeUTC
      const sessionsWithUTC = allSessions.filter(s => s.startTimeUTC);
      const sessionsWithoutUTC = allSessions.filter(s => !s.startTimeUTC);
      
      console.log('📊 Session UTC status after migration:', {
        withStartTimeUTC: sessionsWithUTC.length,
        missingStartTimeUTC: sessionsWithoutUTC.length
      });
      
      if (sessionsWithoutUTC.length > 0) {
        console.error('❌ Critical: Sessions still missing startTimeUTC after migration:', 
          sessionsWithoutUTC.map(s => ({ id: s.id, startTime: s.startTime })).slice(0, 3));
        
        // Force immediate migration of these sessions
        console.log('🔧 Force-migrating remaining sessions...');
        sessionsWithoutUTC.forEach(session => {
          if (session.startTime) {
            session.startTimeUTC = new Date(session.startTime).toISOString();
            session.timezone = session.timezone || Intl.DateTimeFormat().resolvedOptions().timeZone;
            session.utcDate = session.startTimeUTC.split('T')[0];
            console.log('✅ Force-migrated session:', session.id);
          }
        });
        
        // Save the force-migrated sessions
        try {
          await chrome.storage.local.set({
            [this.getDeepFocusStorageKey()]: storage
          });
          console.log('💾 Saved force-migrated sessions');
        } catch (saveError) {
          console.error('❌ Failed to save force-migrated sessions:', saveError);
        }
      }
      
      return allSessions;
    } catch (error) {
      console.error('❌ Failed to get all sessions:', error);
      return [];
    }
  }

  /**
   * Get deep focus sessions for a specific date using UTC-based filtering (like web app)
   */
  async getDeepFocusSessionsForDate(date) {
    try {
      // Get user timezone
      const userTimezone = await timezoneManager.getEffectiveTimezone();
      console.log('🌍 Using timezone for UTC filtering:', userTimezone);
      
      // Convert date to start/end of day in user timezone
      const startDate = new Date(date);
      const endDate = new Date(date);
      
      console.log('📅 Filtering sessions for date:', {
        inputDate: date instanceof Date ? date.toISOString() : date,
        userTimezone
      });
      
      // Convert to UTC range using same logic as web app
      const { utcStart, utcEnd } = UTCFilteringUtils.convertLocalDateRangeToUTC(
        startDate,
        endDate,
        userTimezone
      );
      
      // Get all sessions and filter by startTimeUTC
      const allSessions = await this.getAllDeepFocusSessions();
      const filteredSessions = UTCFilteringUtils.filterSessionsByUTCRange(
        allSessions,
        utcStart,
        utcEnd
      );
      
      console.log('✅ UTC-filtered sessions for date:', {
        date: startDate.toISOString().split('T')[0],
        timezone: userTimezone,
        utcRange: `${utcStart} to ${utcEnd}`,
        sessionsFound: filteredSessions.length
      });
      
      return filteredSessions;
      
    } catch (error) {
      console.error('❌ UTC filtering failed, falling back to legacy method:', error);
      
      // Fallback to old date-key method
      try {
        let dateStr;
        if (typeof date === 'string') {
          dateStr = date;
        } else {
          const userTimezone = await timezoneManager.getEffectiveTimezone();
          const timeInUserTz = new Date(date.toLocaleString("en-US", { timeZone: userTimezone }));
          dateStr = timeInUserTz.getFullYear() + '-' + 
                   String(timeInUserTz.getMonth() + 1).padStart(2, '0') + '-' +
                   String(timeInUserTz.getDate()).padStart(2, '0');
        }
        
        const storage = await this.getDeepFocusStorage();
        const sessions = storage[dateStr] || [];
        
        console.log('📖 Fallback: Retrieved sessions for', dateStr, ':', sessions.length, 'sessions');
        return sessions;
      } catch (fallbackError) {
        console.error('❌ Fallback method also failed:', fallbackError);
        return [];
      }
    }
  }

  /**
   * Get today's deep focus sessions using UTC-based filtering (like web app)
   */
  async getTodayDeepFocusSessions() {
    try {
      // Get user timezone
      const userTimezone = await timezoneManager.getEffectiveTimezone();
      console.log('🌍 Getting today sessions using UTC filtering for timezone:', userTimezone);
      
      // Create "today" date in user timezone
      const now = new Date();
      const todayInUserTz = new Date(now.toLocaleString("en-US", { timeZone: userTimezone }));
      
      console.log('📅 Today in user timezone:', {
        userTimezone,
        browserNow: now.toISOString(),
        todayInUserTz: todayInUserTz.toISOString(),
        todayDate: todayInUserTz.toDateString()
      });
      
      // Use UTC-based filtering (same as getDeepFocusSessionsForDate)
      return this.getDeepFocusSessionsForDate(todayInUserTz);
    } catch (error) {
      console.warn('⚠️ UTC-based today filtering failed, using fallback:', error);
      const today = new Date();
      return this.getDeepFocusSessionsForDate(today);
    }
  }

  /**
   * Get deep focus sessions for a date range using UTC-based filtering (like web app)
   */
  async getDeepFocusSessionsForDateRange(startDate, endDate) {
    try {
      // Get user timezone
      const userTimezone = await timezoneManager.getEffectiveTimezone();
      console.log('🌍 Getting date range sessions using UTC filtering:', {
        startDate: typeof startDate === 'string' ? startDate : startDate.toISOString(),
        endDate: typeof endDate === 'string' ? endDate : endDate.toISOString(),
        userTimezone
      });
      
      // Convert inputs to Date objects if needed
      const startDateObj = typeof startDate === 'string' ? new Date(startDate) : startDate;
      const endDateObj = typeof endDate === 'string' ? new Date(endDate) : endDate;
      
      // Convert to UTC range using same logic as web app
      const { utcStart, utcEnd } = UTCFilteringUtils.convertLocalDateRangeToUTC(
        startDateObj,
        endDateObj,
        userTimezone
      );
      
      // Get all sessions and filter by startTimeUTC
      const allSessions = await this.getAllDeepFocusSessions();
      const filteredSessions = UTCFilteringUtils.filterSessionsByUTCRange(
        allSessions,
        utcStart,
        utcEnd
      );
      
      console.log('✅ UTC-filtered sessions for date range:', {
        dateRange: `${startDateObj.toISOString().split('T')[0]} to ${endDateObj.toISOString().split('T')[0]}`,
        timezone: userTimezone,
        utcRange: `${utcStart} to ${utcEnd}`,
        sessionsFound: filteredSessions.length
      });
      
      return filteredSessions;
      
    } catch (error) {
      console.error('❌ UTC date range filtering failed, falling back to legacy method:', error);
      
      // Fallback to old method
      try {
        const storage = await this.getDeepFocusStorage();
        const sessions = [];
        
        // Convert dates to UTC date strings (YYYY-MM-DD format) 
        const startStr = typeof startDate === 'string' ? startDate : new Date(startDate).toISOString().split('T')[0];
        const endStr = typeof endDate === 'string' ? endDate : new Date(endDate).toISOString().split('T')[0];
        
        // Iterate through all UTC dates in range
        const currentDate = new Date(startStr + 'T00:00:00.000Z');
        const endDateObj = new Date(endStr + 'T23:59:59.999Z');
        
        while (currentDate <= endDateObj) {
          const utcDateStr = currentDate.toISOString().split('T')[0];
          if (storage[utcDateStr]) {
            console.log(`📅 Fallback: Found ${storage[utcDateStr].length} sessions for UTC date:`, utcDateStr);
            sessions.push(...storage[utcDateStr]);
          }
          currentDate.setUTCDate(currentDate.getUTCDate() + 1);
        }
        
        // Sort by creation time (newest first)
        sessions.sort((a, b) => b.createdAt - a.createdAt);
        
        console.log('📖 Fallback: Retrieved', sessions.length, 'sessions for date range');
        return sessions;
        
      } catch (fallbackError) {
        console.error('❌ Fallback method also failed:', fallbackError);
        return [];
      }
    }
  }

  /**
   * Get all deep focus sessions
   */
  async getAllDeepFocusSessions() {
    try {
      const storage = await this.getDeepFocusStorage();
      const sessions = [];
      
      // Flatten all sessions from all dates
      Object.values(storage).forEach(daySessions => {
        if (Array.isArray(daySessions)) {
          sessions.push(...daySessions);
        }
      });
      
      // Sort by creation time (newest first)
      sessions.sort((a, b) => b.createdAt - a.createdAt);
      
      console.log('📖 Retrieved all sessions:', sessions.length, 'sessions');
      return sessions;
    } catch (error) {
      console.error('❌ Failed to get all sessions:', error);
      return [];
    }
  }

  /**
   * Calculate total deep focus time for today
   */
  async getTodayDeepFocusTime() {
    try {
      const sessions = await this.getTodayDeepFocusSessions();
      
      // Calculate total from completed sessions
      const completedSessions = sessions.filter(s => s.status === 'completed');
      const completedMinutes = completedSessions.reduce((total, session) => total + (session.duration || 0), 0);
      
      // Calculate total from active sessions
      const activeSession = sessions.find(s => s.status === 'active');
      let activeMinutes = 0;
      if (activeSession) {
        const elapsedMs = Date.now() - activeSession.startTime;
        activeMinutes = Math.floor(elapsedMs / (60 * 1000));
      }
      
      const totalMinutes = completedMinutes + activeMinutes;
      
      console.log('📊 Today\'s deep focus time:', totalMinutes, 'minutes');
      console.log('- Completed sessions:', completedMinutes, 'minutes from', completedSessions.length, 'sessions');
      if (activeSession) {
        console.log('- Active session:', activeMinutes, 'minutes');
      }
      
      return totalMinutes;
    } catch (error) {
      console.error('❌ Failed to calculate today\'s deep focus time:', error);
      return 0;
    }
  }

  /**
   * Find active deep focus session
   */
  async getActiveDeepFocusSession() {
    try {
      const sessions = await this.getTodayDeepFocusSessions();
      const activeSession = sessions.find(s => s.status === 'active');
      
      if (activeSession) {
        console.log('🎯 Found active session:', activeSession.id, 'Duration so far:', activeSession.duration, 'minutes');
      } else {
        console.log('🔍 No active deep focus session found');
      }
      
      return activeSession || null;
    } catch (error) {
      console.error('❌ Failed to get active session:', error);
      return null;
    }
  }

  /**
   * Clean up old deep focus sessions (keep last 30 days)
   */
  async cleanOldDeepFocusSessions() {
    try {
      const retentionDays = 30;
      const cutoffDate = new Date(Date.now() - retentionDays * 24 * 60 * 60 * 1000);
      const cutoffDateStr = DateUtils.getLocalDateStringFromDate(cutoffDate);

      const storage = await this.getDeepFocusStorage();
      const updatedStorage = {};
      let cleanedCount = 0;

      // Keep only dates within retention period
      Object.keys(storage).forEach(dateStr => {
        if (dateStr >= cutoffDateStr) {
          updatedStorage[dateStr] = storage[dateStr];
        } else {
          cleanedCount++;
        }
      });

      if (cleanedCount > 0) {
        await this.saveDeepFocusStorage(updatedStorage);
        console.log('🧹 Cleaned up', cleanedCount, 'old deep focus session dates');
      }
    } catch (error) {
      console.error('❌ Failed to clean old deep focus sessions:', error);
    }
  }

  /**
   * Get deep focus sessions for recent 7 days (including today)
   */
  async getRecent7DaysDeepFocusSessions() {
    try {
      const storage = await this.getDeepFocusStorage();
      const sessions = [];
      
      // Generate last 7 days including today
      const recent7Days = [];
      for (let i = 0; i < 7; i++) {
        const date = new Date();
        date.setDate(date.getDate() - i);
        recent7Days.push(DateUtils.getLocalDateStringFromDate(date));
      }
      
      // Collect sessions from recent 7 days
      recent7Days.forEach(dateStr => {
        if (storage[dateStr] && Array.isArray(storage[dateStr])) {
          sessions.push(...storage[dateStr]);
        }
      });
      
      console.log('📅 Retrieved', sessions.length, 'deep focus sessions from recent 7 days');
      return sessions;
    } catch (error) {
      console.error('❌ Failed to get recent 7 days deep focus sessions:', error);
      return [];
    }
  }

  /**
   * Get last 10 deep focus sessions (most recent across all dates)
   */
  async getLast10DeepFocusSessions() {
    try {
      const storage = await this.getDeepFocusStorage();
      const allSessions = [];
      
      // Collect all sessions from all dates
      Object.keys(storage).forEach(dateStr => {
        if (Array.isArray(storage[dateStr])) {
          storage[dateStr].forEach(session => {
            allSessions.push({
              ...session,
              localDate: dateStr // Add date info for sorting
            });
          });
        }
      });
      
      // Sort by start time (most recent first) and take last 10
      const sortedSessions = allSessions.sort((a, b) => {
        const timeA = new Date(a.startTime).getTime();
        const timeB = new Date(b.startTime).getTime();
        return timeB - timeA; // Descending order (newest first)
      });
      
      const last10Sessions = sortedSessions.slice(0, 10);
      
      console.log('🔟 Retrieved last', last10Sessions.length, 'deep focus sessions');
      return last10Sessions;
    } catch (error) {
      console.error('❌ Failed to get last 10 deep focus sessions:', error);
      return [];
    }
  }
}

/**
 * Simple State Manager for Extension State
 */
class StateManager {
  constructor() {
    this.state = {
      currentSession: {
        domain: null,
        startTime: null,
        focusMode: false,
        isTracking: false
      },
      todayStats: {
        totalTime: 0,
        sitesVisited: 0,
        productivityScore: 0
      }
    };
    this.listeners = new Map();
    this.isInitialized = false;
  }

  async initialize() {
    try {
      // Load persisted state from storage
      const stored = await chrome.storage.local.get(['stateManagerState']);
      if (stored.stateManagerState) {
        this.state = stored.stateManagerState;
      }
      this.isInitialized = true;
      console.log('✅ StateManager initialized with state:', this.state);
    } catch (error) {
      console.error('❌ StateManager initialization failed:', error);
      throw error;
    }
  }

  async persistState() {
    if (this.isInitialized) {
      await chrome.storage.local.set({
        stateManagerState: this.state
      });
    }
  }

  async dispatch(action, payload = {}) {
    if (!this.isInitialized) {
      console.warn('⚠️ StateManager not initialized');
      return;
    }

    switch (action.type) {
      case 'START_TRACKING':
        this.state.currentSession = {
          domain: payload.domain,
          startTime: payload.startTime,
          isTracking: true
        };
        break;

      case 'STOP_TRACKING':
        this.state.currentSession = {
          domain: null,
          startTime: null,
          isTracking: false
        };
        break;

      case 'SET_FOCUS_MODE':
        this.state.currentSession.focusMode = payload.enabled;
        break;
    }

    // Notify listeners and persist state
    this.notifyListeners();
    await this.persistState();
    return this.state;
  }

  subscribe(callback) {
    const id = Date.now().toString();
    this.listeners.set(id, callback);
    return id;
  }

  unsubscribe(id) {
    this.listeners.delete(id);
  }

  notifyListeners() {
    this.listeners.forEach(callback => callback(this.state));
  }

  getState() {
    return this.state;
  }
}

/**
 * Website Blocking Manager
 * Handles focus mode and site blocking using declarativeNetRequest API
 */
class BlockingManager {
  constructor() {
    this.focusMode = false;
    
    // Start with empty blocked sites - will be populated by web app sync
    this.blockedSites = new Set();
    
    this.temporaryOverrides = new Map(); // domain -> expiry timestamp
    this.urlCache = new Map(); // tabId -> original URL
    this.focusStartTime = null;
    this.blockedAttempts = 0;
    
    // Deep focus session tracking
    this.currentLocalSessionId = null;
    this.sessionTimer = null;
    this.storageManager = null;
    this.focusTimeTracker = null;
    
    this.initialize();
  }

  async initialize() {
    try {
      // Load settings from storage
      const settings = await chrome.storage.local.get([
        'focusMode', 
        'blockedSites', 
        'focusStartTime',
        'blockedAttempts'
      ]);
      
      console.log('🔍 Loaded storage settings:', settings);
      
      this.focusMode = settings.focusMode || false;
      
      // Load blocked sites from storage (populated by web app sync)
      this.blockedSites = new Set(settings.blockedSites || []);
      
      this.focusStartTime = settings.focusStartTime || null;
      this.blockedAttempts = settings.blockedAttempts || 0;
      
      // IMPORTANT: Clear any existing blocking rules on initialization
      // This prevents orphaned rules from previous sessions
      await this.clearBlockingRules();
      
      // Update blocking rules if focus mode is active
      if (this.focusMode) {
        await this.updateBlockingRules();
        
        // If focus mode was active, check if we need to resume local session tracking
        if (this.storageManager) {
          await this.resumeLocalSessionIfNeeded();
        }
      }
      
      console.log('🛡️ Blocking Manager initialized', {
        focusMode: this.focusMode,
        blockedSites: Array.from(this.blockedSites),
        focusStartTime: this.focusStartTime,
        hasStorageManager: !!this.storageManager
      });
    } catch (error) {
      console.error('Error initializing BlockingManager:', error);
    }
  }

  /**
   * Set reference to StorageManager
   */
  setStorageManager(storageManager) {
    this.storageManager = storageManager;
    console.log('📦 StorageManager reference set in BlockingManager');
  }

  /**
   * Set reference to FocusTimeTracker
   */
  setFocusTimeTracker(focusTimeTracker) {
    this.focusTimeTracker = focusTimeTracker;
    console.log('🎯 FocusTimeTracker reference set in BlockingManager');
  }

  /**
   * Toggle focus mode on/off
   */
  async toggleFocusMode() {
    try {
      this.focusMode = !this.focusMode;
      
      if (this.focusMode) {
        this.focusStartTime = Date.now();
        this.blockedAttempts = 0;
        await this.updateBlockingRules();
        
        // Create local deep focus session
        await this.startLocalDeepFocusSession();
        
        // Get current blocked sites list
        const blockedSites = Array.from(this.blockedSites);
        console.log('🔒 Focus mode ENABLED with blocked sites:', blockedSites);
        
        // Broadcast focus state with blocked sites
        if (this.focusTimeTracker) {
          this.focusTimeTracker.broadcastFocusStateChange(true);
        }
      } else {
        this.focusStartTime = null;
        await this.clearBlockingRules();
        
        // Complete local deep focus session
        await this.completeLocalDeepFocusSession();
        
        console.log('🔓 Focus mode DISABLED');
        
        // Broadcast focus state change
        if (this.focusTimeTracker) {
          this.focusTimeTracker.broadcastFocusStateChange(false);
        }
      }
      
      // Save state
      await this.saveState();
      
      return {
        success: true,
        focusMode: this.focusMode,
        focusStartTime: this.focusStartTime,
        blockedSites: Array.from(this.blockedSites)
      };
    } catch (error) {
      console.error('Error toggling focus mode:', error);
      return { success: false, error: error.message };
    }
  }

  /**
   * Add a site to the blocked list
   */
  async addBlockedSite(domain) {
    try {
      if (!domain) return { success: false, error: 'Invalid domain' };
      
      // Clean domain
      const cleanDomain = domain.replace(/^https?:\/\//, '').replace(/^www\./, '').split('/')[0];
      
      this.blockedSites.add(cleanDomain);
      await this.saveState();
      
      // Update rules if focus mode is active
      if (this.focusMode) {
        await this.updateBlockingRules();
      }
      
      console.log('➕ Added blocked site:', cleanDomain);
      return { success: true, domain: cleanDomain };
    } catch (error) {
      console.error('Error adding blocked site:', error);
      return { success: false, error: error.message };
    }
  }

  /**
   * Remove a site from the blocked list
   */
  async removeBlockedSite(domain) {
    try {
      const cleanDomain = domain.replace(/^https?:\/\//, '').replace(/^www\./, '').split('/')[0];
      
      this.blockedSites.delete(cleanDomain);
      await this.saveState();
      
      // Update rules if focus mode is active
      if (this.focusMode) {
        await this.updateBlockingRules();
      }
      
      console.log('➖ Removed blocked site:', cleanDomain);
      return { success: true, domain: cleanDomain };
    } catch (error) {
      console.error('Error removing blocked site:', error);
      return { success: false, error: error.message };
    }
  }

  /**
   * Set temporary override for a domain
   */
  async setTemporaryOverride(domain, duration = 300000) { // 5 minutes default
    try {
      const cleanDomain = domain.replace(/^https?:\/\//, '').replace(/^www\./, '').split('/')[0];
      const expiryTime = Date.now() + duration;
      
      this.temporaryOverrides.set(cleanDomain, expiryTime);
      
      // Update blocking rules to exclude this domain temporarily
      if (this.focusMode) {
        await this.updateBlockingRules();
      }
      
      // Set timeout to remove override
      setTimeout(() => {
        this.temporaryOverrides.delete(cleanDomain);
        if (this.focusMode) {
          this.updateBlockingRules();
        }
      }, duration);
      
      console.log(`⏱️ Temporary override set for ${cleanDomain} for ${duration/1000}s`);
      return { success: true, domain: cleanDomain, expiryTime };
    } catch (error) {
      console.error('Error setting temporary override:', error);
      return { success: false, error: error.message };
    }
  }

  /**
   * Check if a domain should be blocked
   */
  shouldBlockDomain(domain) {
    if (!this.focusMode) return false;
    
    const cleanDomain = domain.replace(/^https?:\/\//, '').replace(/^www\./, '').split('/')[0];
    
    // Check if there's a temporary override
    if (this.temporaryOverrides.has(cleanDomain)) {
      const expiryTime = this.temporaryOverrides.get(cleanDomain);
      if (Date.now() < expiryTime) {
        return false; // Override still active
      } else {
        this.temporaryOverrides.delete(cleanDomain); // Expired override
      }
    }
    
    return this.blockedSites.has(cleanDomain);
  }

  /**
   * Get current dynamic rules
   */
  async getCurrentRules() {
    try {
      const rules = await chrome.declarativeNetRequest.getDynamicRules();
      console.log('📊 Current rules:', rules);
      return rules;
    } catch (error) {
      console.error('❌ Error getting rules:', error);
      return [];
    }
  }

  /**
   * Generate a unique rule ID that doesn't conflict with existing rules
   */
  generateUniqueRuleId(existingRules) {
    const usedIds = new Set(existingRules.map(rule => rule.id));
    let ruleId = Math.floor(Math.random() * 100000) + 1000; // Start from 1000
    while (usedIds.has(ruleId)) {
      ruleId = Math.floor(Math.random() * 100000) + 1000;
    }
    return ruleId;
  }

  /**
   * Update Chrome declarativeNetRequest rules
   */
  async updateBlockingRules() {
    try {
      // First, get and remove all existing rules
      const existingRules = await this.getCurrentRules();
      
      if (existingRules.length > 0) {
        await chrome.declarativeNetRequest.updateDynamicRules({
          removeRuleIds: existingRules.map(rule => rule.id)
        });
        
        // Add safety delay to ensure rules are cleared
        await new Promise(resolve => setTimeout(resolve, 100));
        console.log(`🧹 Removed ${existingRules.length} existing blocking rules`);
      }

      // If focus mode is off or no sites to block, we're done (rules already cleared above)
      if (!this.focusMode || this.blockedSites.size === 0) {
        console.log('🔓 Focus mode disabled or no sites to block');
        return;
      }

      // Create new rules with unique IDs
      const rules = [];
      
      for (const domain of this.blockedSites) {
        // Skip domains with active overrides
        if (this.temporaryOverrides.has(domain)) {
          const expiryTime = this.temporaryOverrides.get(domain);
          if (Date.now() < expiryTime) {
            console.log(`⏭️ Skipping ${domain} due to active override`);
            continue;
          }
          this.temporaryOverrides.delete(domain);
        }

        // Generate unique IDs for each rule
        const ruleId1 = this.generateUniqueRuleId(rules);
        const ruleId2 = this.generateUniqueRuleId([...rules, { id: ruleId1 }]);

        // Add rules for domain with www and without www
        rules.push({
          id: ruleId1,
          priority: 1,
          action: {
            type: "redirect",
            redirect: { extensionPath: "/blocked.html" }
          },
          condition: {
            urlFilter: `*://*.${domain}/*`,
            resourceTypes: ["main_frame"]
          }
        });

        rules.push({
          id: ruleId2,
          priority: 1,
          action: {
            type: "redirect",
            redirect: { extensionPath: "/blocked.html" }
          },
          condition: {
            urlFilter: `*://${domain}/*`,
            resourceTypes: ["main_frame"]
          }
        });
      }

      if (rules.length > 0) {
        await chrome.declarativeNetRequest.updateDynamicRules({
          addRules: rules
        });
        
        console.log(`🛡️ Added ${rules.length} blocking rules for ${this.blockedSites.size} domains:`, 
          Array.from(this.blockedSites));
      } else {
        console.log('⚠️ No rules to add (all sites have overrides)');
      }
    } catch (error) {
      console.error('❌ Error updating blocking rules:', error);
      throw error;
    }
  }

  /**
   * Clear all blocking rules
   */
  async clearBlockingRules() {
    try {
      // Get all existing dynamic rules
      const existingRules = await this.getCurrentRules();
      
      if (existingRules.length > 0) {
        await chrome.declarativeNetRequest.updateDynamicRules({
          removeRuleIds: existingRules.map(rule => rule.id)
        });
        
        console.log(`🧹 Cleared ${existingRules.length} blocking rules`);
        
        // Add safety delay to ensure rules are cleared
        await new Promise(resolve => setTimeout(resolve, 100));
      } else {
        console.log('📝 No blocking rules to clear');
      }
    } catch (error) {
      console.error('❌ Error clearing blocking rules:', error);
    }
  }

  /**
   * Record a blocked attempt
   */
  recordBlockedAttempt(domain) {
    this.blockedAttempts++;
    this.saveState();
    console.log(`🚫 Blocked attempt to access: ${domain} (Total: ${this.blockedAttempts})`);
  }

  /**
   * Cache URL before potential blocking
   */
  cacheUrl(tabId, url) {
    if (this.focusMode && url && !url.startsWith('chrome-extension://') && !url.startsWith('chrome://')) {
      const domain = url.replace(/^https?:\/\//, '').replace(/^www\./, '').split('/')[0];
      if (this.blockedSites.has(domain) && !this.temporaryOverrides.has(domain)) {
        this.urlCache.set(tabId, url);
        console.log(`🔗 Cached URL for tab ${tabId}: ${url}`);
      }
    }
  }

  /**
   * Get cached URL for tab
   */
  getCachedUrl(tabId) {
    const url = this.urlCache.get(tabId);
    // Don't delete immediately - keep for auto-redirect on reload
    return url;
  }

  /**
   * Clear cached URL for tab (call when actually navigating)
   */
  clearCachedUrl(tabId) {
    this.urlCache.delete(tabId);
    console.log(`🧹 Cleared cached URL for tab ${tabId}`);
  }

  /**
   * Get focus session stats
   */
  getFocusStats() {
    const focusTime = this.focusStartTime ? Date.now() - this.focusStartTime : 0;
    
    return {
      focusMode: this.focusMode,
      focusTime: focusTime,
      focusStartTime: this.focusStartTime,
      blockedAttempts: this.blockedAttempts,
      blockedSites: Array.from(this.blockedSites),
      temporaryOverrides: Object.fromEntries(this.temporaryOverrides)
    };
  }

  /**
   * Save state to storage
   */
  async saveState() {
    try {
      await chrome.storage.local.set({
        focusMode: this.focusMode,
        blockedSites: Array.from(this.blockedSites),
        focusStartTime: this.focusStartTime,
        blockedAttempts: this.blockedAttempts
      });
    } catch (error) {
      console.error('Error saving blocking state:', error);
    }
  }

  /**
   * Get debug information for troubleshooting
   */
  getDebugInfo(domain) {
    const debugInfo = {
      domain,
      focusMode: this.focusMode,
      blockedSites: Array.from(this.blockedSites),
      blockedSitesCount: this.blockedSites.size,
      temporaryOverrides: Object.fromEntries(this.temporaryOverrides),
      shouldBeBlocked: this.shouldBlockDomain(domain),
      focusStartTime: this.focusStartTime,
      blockedAttempts: this.blockedAttempts
    };
    
    console.log('🐛 Debug Info for', domain, ':', debugInfo);
    return debugInfo;
  }

  /**
   * Reset blocking manager to clean state - useful for debugging
   */
  async resetBlockingState() {
    try {
      console.log('🧹 Resetting blocking state...');
      
      // Clear all blocking rules
      await this.clearBlockingRules();
      
      // Reset internal state
      this.focusMode = false;
      this.blockedSites.clear();
      this.temporaryOverrides.clear();
      this.focusStartTime = null;
      this.blockedAttempts = 0;
      
      // Clear storage
      await chrome.storage.local.remove(['focusMode', 'blockedSites', 'focusStartTime', 'blockedAttempts']);
      
      // Save clean state
      await this.saveState();
      
      console.log('✅ Blocking state reset successfully');
      return { success: true, message: 'Blocking state reset' };
    } catch (error) {
      console.error('❌ Error resetting blocking state:', error);
      return { success: false, error: error.message };
    }
  }

  /**
   * Get all blocked sites
   */
  getBlockedSites() {
    return Array.from(this.blockedSites);
  }

  // ===========================================
  // LOCAL DEEP FOCUS SESSION METHODS
  // ===========================================

  /**
   * Start a local deep focus session
   */
  async startLocalDeepFocusSession() {
    try {
      console.log('🚀 Starting local deep focus session...');
      
      if (!this.storageManager) {
        console.error('❌ StorageManager not available, cannot create local session');
        return;
      }

      // Complete any existing active session first
      await this.completeLocalDeepFocusSession();

      // Create new session - try to pass user ID if available
      const userId = this.focusTimeTracker?.currentUserId || null;
      this.currentLocalSessionId = await this.storageManager.createDeepFocusSession(userId);
      console.log('🎯 Successfully started local deep focus session:', this.currentLocalSessionId);

      // Start the 1-minute timer
      this.startSessionTimer();
      
      console.log('✅ Local deep focus session setup complete');
    } catch (error) {
      console.error('❌ Failed to start local deep focus session:', error);
    }
  }

  /**
   * Complete current local deep focus session
   */
  async completeLocalDeepFocusSession() {
    try {
      if (!this.storageManager || !this.currentLocalSessionId) {
        return;
      }

      // Stop the timer
      this.stopSessionTimer();

      // Complete the session
      await this.storageManager.completeDeepFocusSession(this.currentLocalSessionId);
      console.log('✅ Completed local deep focus session:', this.currentLocalSessionId);

      this.currentLocalSessionId = null;
    } catch (error) {
      console.error('❌ Failed to complete local deep focus session:', error);
    }
  }

  /**
   * Start session timer for local deep focus
   */
  startSessionTimer() {
    if (this.sessionTimer) {
      clearInterval(this.sessionTimer);
    }

    this.sessionTimer = setInterval(async () => {
      try {
        if (this.currentLocalSessionId) {
          const storage = await this.storageManager.getDeepFocusStorage();
          const today = DateUtils.getLocalDateString();
          
          if (storage[today]) {
            const session = storage[today].find(s => s.id === this.currentLocalSessionId);
            if (session) {
              const elapsedMs = Date.now() - session.startTime;
              const elapsedMinutes = Math.floor(elapsedMs / (60 * 1000));
              
              await this.storageManager.updateDeepFocusSessionDuration(
                this.currentLocalSessionId,
                elapsedMinutes
              );
              
              // Get total minutes and emit event
              const totalMinutes = await this.storageManager.getTodayDeepFocusTime();
              await ExtensionEventBus.emit(
                ExtensionEventBus.EVENTS.DEEP_FOCUS_UPDATE,
                { minutes: totalMinutes }
              );
            }
          }
        }
      } catch (error) {
        console.error('❌ Error in session timer:', error);
      }
    }, 60000); // Update every minute
  }

  /**
   * Stop the session timer
   */
  stopSessionTimer() {
    if (this.sessionTimer) {
      clearInterval(this.sessionTimer);
      this.sessionTimer = null;
      console.log('⏹️ Session timer stopped');
    }
    
    if (this.sleepDetectionInterval) {
      clearInterval(this.sleepDetectionInterval);
      this.sleepDetectionInterval = null;
      console.log('⏹️ Sleep detection timer stopped');
    }
  }

  /**
   * Resume local session if needed (called during initialization)
   */
  async resumeLocalSessionIfNeeded() {
    try {
      if (!this.storageManager) {
        return;
      }

      // Check if there's an active session from previous run
      const activeSession = await this.storageManager.getActiveDeepFocusSession();
      
      if (activeSession) {
        this.currentLocalSessionId = activeSession.id;
        console.log('🔄 Resuming local deep focus session:', this.currentLocalSessionId);
        
        // Restart the timer (it will continue from where it left off)
        this.startSessionTimer();
      }
    } catch (error) {
      console.error('❌ Failed to resume local session:', error);
    }
  }

  /**
   * Get current local deep focus session info
   */
  getCurrentLocalSession() {
    return {
      sessionId: this.currentLocalSessionId,
      isActive: !!this.currentLocalSessionId,
      hasTimer: !!this.sessionTimer
    };
  }

  /**
   * Debug function to inspect deep focus storage
   */
  async debugDeepFocusStorage() {
    try {
      const storage = await this.storageManager.getDeepFocusStorage();
      console.log('🔍 Deep Focus Storage Debug:', storage);
      
      const today = DateUtils.getLocalDateString();
      const todaySessions = storage[today] || [];
      
      console.log('📅 Today\'s Sessions:', todaySessions);
      console.log('📊 Active Sessions:', todaySessions.filter(s => s.status === 'active'));
      console.log('✅ Completed Sessions:', todaySessions.filter(s => s.status === 'completed'));
      
      const totalTime = await this.storageManager.getTodayDeepFocusTime();
      console.log('⏱️ Total Deep Focus Time Today:', totalTime, 'minutes');
      
      return { storage, todaySessions, totalTime };
    } catch (error) {
      console.error('❌ Error debugging deep focus storage:', error);
      return null;
    }
  }

  /**
   * Broadcast deep focus time update to all listeners
   */
  async broadcastDeepFocusTimeUpdate() {
    try {
      const totalMinutes = await this.storageManager.getTodayDeepFocusTime();
      chrome.runtime.sendMessage({
        type: 'DEEP_FOCUS_TIME_UPDATED',
        payload: { minutes: totalMinutes }
      }).catch(() => {
        // Ignore errors when no listeners are connected
      });
      console.log('📢 Broadcasted deep focus time update:', totalMinutes, 'minutes');
    } catch (error) {
      console.error('❌ Failed to broadcast deep focus time:', error);
    }
  }
}

// Main Focus Time Tracker Class
/**
 * Tab Event Coordinator - Handles race conditions and timing issues
 * 
 * This class implements Chrome extension best practices for reliable tab event handling:
 * - Debounces competing events to prevent race conditions
 * - Validates tab/window existence before processing
 * - Provides fallback mechanisms for Chrome API failures
 * - Implements retry logic with exponential backoff
 */
class TabEventCoordinator {
  constructor(focusTimeTracker) {
    this.focusTimeTracker = focusTimeTracker;
    this.pendingEvents = new Map();
    this.debounceTime = 200; // 200ms debounce for tab events
    this.maxRetries = 3;
    this.retryDelay = 1000; // Initial retry delay in ms
    
    // Heartbeat to keep service worker alive during critical operations
    this.setupHeartbeat();
    
    console.log('🎯 TabEventCoordinator initialized with 200ms debounce');
  }

  /**
   * Keep service worker alive during critical operations
   */
  setupHeartbeat() {
    this.heartbeatInterval = setInterval(async () => {
      try {
        // Reset service worker timeout by calling Chrome API
        await chrome.runtime.getPlatformInfo();
        await chrome.storage.local.set({ 
          'tab-coordinator-heartbeat': Date.now() 
        });
      } catch (error) {
        // Ignore heartbeat errors
      }
    }, 20000); // Every 20 seconds

    // Clean up on service worker termination
    if (chrome.runtime.onSuspend) {
      chrome.runtime.onSuspend.addListener(() => {
        clearInterval(this.heartbeatInterval);
      });
    }
  }

  /**
   * Schedule a debounced event to prevent race conditions
   */
  scheduleEvent(eventType, eventData, priority = 'normal') {
    const eventKey = this.generateEventKey(eventType, eventData);
    
    // 🎯 NEW: Cancel stale events when active tab changes
    if (eventType === 'tab_activated') {
      // Cancel ALL pending tab-related events when a new tab is activated
      const staleEvents = [];
      this.pendingEvents.forEach((event, key) => {
        if (key.startsWith('tab_activated_') && key !== eventKey) {
          clearTimeout(event.timeoutId);
          staleEvents.push(key);
          console.debug(`🚫 Cancelled stale tab_activated event: ${key}`);
        }
      });
      
      // Remove stale events
      staleEvents.forEach(key => this.pendingEvents.delete(key));
    }
    
    // Cancel any existing pending event of the same type
    if (this.pendingEvents.has(eventKey)) {
      clearTimeout(this.pendingEvents.get(eventKey).timeoutId);
      console.debug(`🔄 Cancelled pending ${eventType} event for debouncing`);
    }

    // Calculate debounce time based on priority
    const debounceDelay = priority === 'high' ? 100 : this.debounceTime;

    // Schedule new event
    const timeoutId = setTimeout(() => {
      this.processEvent(eventType, eventData, 0);
      this.pendingEvents.delete(eventKey);
    }, debounceDelay);

    this.pendingEvents.set(eventKey, {
      timeoutId,
      eventType,
      eventData,
      scheduledAt: Date.now()
    });

    console.debug(`📅 Scheduled ${eventType} event with ${debounceDelay}ms debounce`);
  }

  /**
   * Generate unique key for event deduplication
   */
  generateEventKey(eventType, eventData) {
    const identifier = eventData.tabId || eventData.windowId || 'global';
    return `${eventType}_${identifier}`;
  }

  /**
   * Process event with retry logic and validation
   */
  async processEvent(eventType, eventData, retryCount = 0) {
    try {
      console.log(`🎯 Processing ${eventType} event (attempt ${retryCount + 1})`);

      // Validate tab/window existence before processing
      const validatedData = await this.validateEventData(eventType, eventData);
      
      if (!validatedData) {
        console.debug(`⏭️ Skipping ${eventType} - data no longer valid`);
        return;
      }

      // Process the validated event
      await this.handleValidatedEvent(eventType, validatedData);
      console.log(`✅ Successfully processed ${eventType} event`);

    } catch (error) {
      console.warn(`⚠️ Error processing ${eventType} event:`, error.message);

      // Retry with exponential backoff
      if (retryCount < this.maxRetries) {
        const delay = this.retryDelay * Math.pow(2, retryCount);
        console.log(`🔄 Retrying ${eventType} in ${delay}ms (attempt ${retryCount + 2})`);
        
        setTimeout(() => {
          this.processEvent(eventType, eventData, retryCount + 1);
        }, delay);
      } else {
        console.error(`❌ Failed to process ${eventType} after ${this.maxRetries} retries:`, error);
      }
    }
  }

  /**
   * Validate that tab/window data is still valid before processing
   */
  async validateEventData(eventType, eventData) {
    try {
      switch (eventType) {
        case 'tab_activated':
        case 'tab_updated':
          if (eventData.tabId) {
            // Try to get current tab info
            const tab = await chrome.tabs.get(eventData.tabId);
            
            // 🎯 NEW: Additional validation for tab_activated events
            if (eventType === 'tab_activated') {
              // Verify this tab is still the currently active tab
              const activeTabs = await chrome.tabs.query({ active: true, windowId: tab.windowId });
              const currentlyActiveTab = activeTabs[0];
              
              if (!currentlyActiveTab || currentlyActiveTab.id !== eventData.tabId) {
                console.debug(`🚫 Tab ${eventData.tabId} is no longer active (current: ${currentlyActiveTab?.id}), cancelling event`);
                return null;
              }
            }
            
            return {
              ...eventData,
              tab: tab,
              url: tab.url,
              title: tab.title,
              status: tab.status,
              isCurrentlyActive: tab.active
            };
          }
          break;

        case 'window_focus_changed':
          if (eventData.windowId && eventData.windowId !== chrome.windows.WINDOW_ID_NONE) {
            const window = await chrome.windows.get(eventData.windowId, { populate: true });
            const activeTab = window.tabs?.find(tab => tab.active);
            
            return {
              ...eventData,
              window: window,
              activeTab: activeTab
            };
          } else if (eventData.windowId === chrome.windows.WINDOW_ID_NONE) {
            // Focus lost - always valid
            return eventData;
          }
          break;

        default:
          return eventData;
      }
    } catch (error) {
      // Tab/window no longer exists
      console.debug(`Tab/window validation failed: ${error.message}`);
      return null;
    }
  }

  /**
   * Handle validated events by delegating to FocusTimeTracker
   */
  async handleValidatedEvent(eventType, validatedData) {
    switch (eventType) {
      case 'tab_activated':
        await this.focusTimeTracker.handleTabActivatedCoordinated(validatedData);
        break;

      case 'tab_updated':
        await this.focusTimeTracker.handleTabUpdatedCoordinated(validatedData);
        break;

      case 'window_focus_changed':
        await this.focusTimeTracker.handleWindowFocusCoordinated(validatedData);
        break;

      default:
        console.warn(`Unknown event type: ${eventType}`);
    }
  }

  /**
   * Handle tab activation with coordination
   */
  onTabActivated(activeInfo) {
    this.scheduleEvent('tab_activated', {
      tabId: activeInfo.tabId,
      windowId: activeInfo.windowId,
      timestamp: Date.now()
    });
  }

  /**
   * Handle tab updates with coordination
   */
  onTabUpdated(tabId, changeInfo, tab) {
    // Only process meaningful updates
    if (changeInfo.status === 'complete' || changeInfo.url) {
      this.scheduleEvent('tab_updated', {
        tabId: tabId,
        changeInfo: changeInfo,
        tab: tab,
        timestamp: Date.now()
      });
    }
  }

  /**
   * Handle window focus changes with coordination
   */
  onWindowFocusChanged(windowId) {
    this.scheduleEvent('window_focus_changed', {
      windowId: windowId,
      timestamp: Date.now()
    }, 'high'); // Higher priority for focus events
  }

  /**
   * Cleanup coordinator resources
   */
  destroy() {
    // Clear all pending events
    this.pendingEvents.forEach(({ timeoutId }) => {
      clearTimeout(timeoutId);
    });
    this.pendingEvents.clear();

    // Clear heartbeat
    if (this.heartbeatInterval) {
      clearInterval(this.heartbeatInterval);
    }

    console.log('🧹 TabEventCoordinator cleaned up');
  }
}

class FocusTimeTracker {
  constructor() {
    // Add ConfigManager
    this.configManager = new ConfigManager();
    
    this.stateManager = null;
    
    // 🎯 NEW: Tab switch diagnostics for measuring improvements
    this.diagnostics = {
      tabSwitches: 0,
      dataLossEvents: 0,
      successfulSaves: 0,
      blockedSaves: 0,
      overlapBufferUses: 0,
      snapshotCreations: 0,
      immediateSaves: 0,          // NEW: Count of immediate saves
      tabCloseSaves: 0,           // NEW: Count of tab close saves
      browserCloseSaves: 0,       // NEW: Count of browser close saves
      savedFromDataLoss: 0,       // NEW: Time (ms) saved from data loss
      startTime: Date.now()
    };
    this.storageManager = null;
    this.blockingManager = null;
    this.overrideSessionManager = new OverrideSessionManager();
    
    this.currentSession = {
      tabId: null,
      domain: null,
      startTime: null,
      savedTime: 0,
      isActive: false
    };
    this.saveInterval = null;
    
    // Enhanced activity management
    this.isSessionPaused = false;
    this.pausedAt = null;
    this.totalPausedTime = 0;
    this.inactivityThreshold = 1200000; // 20 minutes (increased from 8min to prevent aggressive sleep detection during reading/thinking)
    this.lastActivityTime = Date.now();
    this.autoManagementEnabled = true;
    
    // SAFEGUARD: Prevent concurrent saves and sleep processing
    this.isSaving = false;
    this.isProcessingSleep = false;
    
    // IMPROVEMENT #2: Tab Switching Grace Period
    this.graceTimer = null;
    this.gracePeriod = 3000; // 3 seconds grace period (reduced from 15s to minimize tracking gaps)
    this.pendingSessionData = null;
    
    // 🎯 NEW: Tab switch tracking to prevent timing race conditions
    this.lastTabSwitchTime = null;
    this.tabSwitchCooldown = 5000; // 5 seconds cooldown after tab switch
    this.previousTabId = null;
    
    // Focus state tracking
    this.latestFocusState = false;
    
    // User authentication state
    this.currentUserId = null;
    this.userInfo = null;
    
    // 🎯 NEW: Initialize TabEventCoordinator for reliable tab detection
    this.tabEventCoordinator = new TabEventCoordinator(this);
    
    // Chrome Idle integration
    this.chromeIdleInitialized = false;
    
    this.initialize();
  }

  async recoverState() {
    const maxRetries = 3;
    let retryCount = 0;
    
    while (retryCount < maxRetries) {
      try {
        if (!this.stateManager?.isInitialized) {
          console.warn(`⚠️ Attempting StateManager recovery... (attempt ${retryCount + 1})`);
          
          // Create fresh StateManager instance
          this.stateManager = new StateManager();
          await this.stateManager.initialize();
          
          // Verify initialization succeeded
          if (!this.stateManager?.isInitialized) {
            throw new Error('StateManager initialization returned false');
          }
          
          // Update other managers with recovered state
          if (this.storageManager) {
            this.storageManager.setStateManager(this.stateManager);
          }
          
          console.log(`✅ StateManager recovery successful (attempt ${retryCount + 1})`);
          return; // Success - exit retry loop
          
        } else {
          // StateManager is already initialized
          console.debug('✅ StateManager already initialized');
          return;
        }
        
      } catch (error) {
        retryCount++;
        console.error(`❌ StateManager recovery attempt ${retryCount} failed:`, error.message);
        
        if (retryCount < maxRetries) {
          // Exponential backoff: 1s, 2s, 4s
          const delay = 1000 * Math.pow(2, retryCount - 1);
          console.log(`⏰ Retrying StateManager recovery in ${delay}ms...`);
          
          // Wait before next retry
          await new Promise(resolve => setTimeout(resolve, delay));
        } else {
          // All retries exhausted
          console.error(`💥 StateManager recovery failed after ${maxRetries} attempts. Tab detection may be unreliable.`);
          
          // Store failure info for debugging
          await chrome.storage.local.set({
            'statemanager-recovery-failed': {
              timestamp: Date.now(),
              error: error.message,
              attempts: maxRetries
            }
          });
          
          throw new Error(`StateManager recovery failed after ${maxRetries} attempts: ${error.message}`);
        }
      }
    }
  }

  async initialize() {
    try {
      // Initialize config manager first
      await this.configManager.initialize();
      
      // Initialize state manager early
      console.log('🔄 Initializing StateManager...');
      this.stateManager = new StateManager();
      await this.stateManager.initialize();
      
      // Initialize storage manager with state reference
      console.log('🔄 Initializing StorageManager...');
      this.storageManager = new StorageManager();
      this.storageManager.setStateManager(this.stateManager);
      this.storageManager.setFocusTimeTracker(this); // Connect to this tracker instance
      await this.storageManager.initialize();
      
      // Continue with other initialization
      this.blockingManager = new BlockingManager();
      this.blockingManager.setStorageManager(this.storageManager);
      this.blockingManager.setFocusTimeTracker(this);
      await this.blockingManager.initialize();
      
      // Initialize Chrome Idle with error handling and fallback
      try {
        const idleReady = await chromeIdleHelper.initialize();
        if (idleReady) {
          this.chromeIdleInitialized = true;
          // Store reference for idle callback - use self for service workers
          self.focusTimeTracker = this;
          console.log('✅ Chrome Idle integrated successfully');
        } else {
          console.warn('⚠️ Chrome Idle failed to initialize - falling back to time-based detection');
          this.chromeIdleInitialized = false;
        }
      } catch (error) {
        console.warn('⚠️ Chrome Idle initialization error - falling back to time-based detection:', error);
        this.chromeIdleInitialized = false;
      }
      
      // Skip Firebase initialization for now - extension works with local storage only
      console.log('ℹ️ Firebase integration disabled - using local storage only');

      console.log('🚀 Initializing Focus Time Tracker...');
      
      // Restore user info from storage
      try {
        const settings = await this.storageManager.getSettings();
        const localData = await chrome.storage.local.get(['userInfo']);
        
        // Use most recently updated user info
        let userInfo = settings.lastUpdated > (localData.userInfo?.lastUpdated || 0) 
          ? settings 
          : localData.userInfo;
          
        if (userInfo?.userId) {
          this.currentUserId = userInfo.userId;
          this.userInfo = userInfo;
          this.storageManager.currentUserId = userInfo.userId;
          console.log('✅ Restored user info on initialization:', userInfo.userId);
        } else {
          console.log('ℹ️ No user info found during initialization - sessions will use fallback user ID');
        }
      } catch (error) {
        console.warn('⚠️ Could not restore user info:', error);
      }
      
      // Set up event listeners
      this.setupEventListeners();
      
      // Set up periodic cleanup
      this.setupPeriodicCleanup();
      
      console.log('✅ Focus Time Tracker initialized successfully');
      
      // Start tracking current tab if active
      await this.startTrackingCurrentTab();
      
    } catch (error) {
      console.error('❌ Error initializing Focus Time Tracker:', error);
      throw error;
    }
  }

  /**
   * Set up Chrome extension event listeners
   */
  setupEventListeners() {
    // 🆕 NEW: Use TabEventCoordinator for reliable tab detection
    // This replaces the previous direct event handlers to fix race conditions
    
    // Tab events - coordinated through TabEventCoordinator
    chrome.tabs.onActivated.addListener((activeInfo) => {
      this.tabEventCoordinator.onTabActivated(activeInfo);
    });

    chrome.tabs.onUpdated.addListener((tabId, changeInfo, tab) => {
      this.tabEventCoordinator.onTabUpdated(tabId, changeInfo, tab);
    });

    chrome.tabs.onRemoved.addListener((tabId) => {
      this.handleTabRemoved(tabId);
    });

    // 🚨 CRITICAL: Browser close/extension suspend immediate saves
    chrome.runtime.onSuspend.addListener(async () => {
      console.log('🚨 Extension suspending - emergency save');
      if (this.currentSession.isActive) {
        await this.saveCurrentSessionImmediately();
        
        // Track browser close save
        if (this.diagnostics) {
          this.diagnostics.browserCloseSaves = (this.diagnostics.browserCloseSaves || 0) + 1;
        }
      }
    });

    chrome.windows.onRemoved.addListener(async (windowId) => {
      console.log('🚨 Window closing - emergency save');
      if (this.currentSession.isActive) {
        await this.saveCurrentSessionImmediately();
        
        // Track browser close save
        if (this.diagnostics) {
          this.diagnostics.browserCloseSaves = (this.diagnostics.browserCloseSaves || 0) + 1;
        }
      }
    });

    // Window events - coordinated through TabEventCoordinator
    chrome.windows.onFocusChanged.addListener((windowId) => {
      this.tabEventCoordinator.onWindowFocusChanged(windowId);
    });

    // Navigation events for URL caching (unchanged)
    chrome.webNavigation.onBeforeNavigate.addListener((details) => {
      if (details.frameId === 0) { // Main frame only
        this.blockingManager.cacheUrl(details.tabId, details.url);
      }
    });

    // External message handling from web apps (unchanged)
    chrome.runtime.onMessageExternal.addListener((message, sender, sendResponse) => {
      console.log('📨 External message received from:', sender.origin);
      if (focusTimeTracker && focusTimeTracker.handleMessage) {
        focusTimeTracker.handleMessage(message, sender, sendResponse);
      } else {
        console.error('❌ focusTimeTracker not available for external message');
        console.log('📤 [BACKGROUND] Sending error response'); sendResponse({ success: false, error: 'Extension not initialized' });
      }
      return true; // Keep message channel open for async responses
    });

    // Timestamp-based sleep detection (unchanged)
    this.lastHeartbeat = Date.now();
    this.sleepDetectionInterval = setInterval(() => {
      this.checkForSleep();
    }, 10000); // Check every 10 seconds

    // ✅ BALANCED: Reasonable save frequency with immediate saves for critical events
    this.saveInterval = setInterval(() => {
      if (this.currentSession.isActive) {
        this.saveCurrentSession('incremental');
      }
    }, 15000); // Save every 15 seconds - balanced approach
    
    // 📊 Setup periodic diagnostics reporting (every 5 minutes)
    this.diagnosticsInterval = setInterval(() => {
      this.printDiagnosticsReport();
    }, 300000); // Every 5 minutes
    
    console.log('✅ Event listeners set up with TabEventCoordinator');
    console.log('🔧 SLEEP DETECTION THRESHOLDS CONFIGURED:', {
      heartbeatInterval: '10 seconds',
      sleepDetection: '30 minutes (1800000ms)',
      inactivityThreshold: '20 minutes (1200000ms)', 
      chromeIdleExtended: this.chromeIdleInitialized ? '10 minutes' : 'disabled',
      saveInterval: '3 seconds'
    });
  }

  /**
   * Handle Chrome Idle state changes
   */
  async onIdleStateChanged(newState, oldState) {
    // Handle lock/unlock
    if (newState === 'locked') {
      console.log('🔒 System locked - pausing tracking');
      if (this.currentSession.isActive) {
        await this.saveCurrentSession('lock');
        this.currentSession.isActive = false;
      }
    } else if (oldState === 'locked' && newState !== 'locked') {
      console.log('🔓 System unlocked - checking if should resume');
      if (this.currentSession.domain && !this.currentSession.isActive) {
        // Check if tab is still active
        try {
          const tabs = await chrome.tabs.query({ active: true, currentWindow: true });
          if (tabs.length > 0 && tabs[0].id === this.currentSession.tabId) {
            const now = Date.now();
            this.currentSession.isActive = true;
            this.currentSession.startTime = now;
            this.lastHeartbeat = now;
            console.log('▶️ Resumed tracking after unlock');
          }
        } catch (e) {
          console.error('Error checking tab after unlock:', e);
        }
      }
    }
    
    // Always update heartbeat when not locked
    if (newState !== 'locked') {
      this.lastHeartbeat = Date.now();
    }
  }

  /**
   * Capture valid session snapshot with validation
   * Used to prevent race conditions during tab switches
   */
  captureCompleteSnapshot() {
    if (!this.currentSession || !this.currentSession.isActive || !this.currentSession.startTime) {
      return null;
    }
    
    const now = Date.now();
    const sessionDuration = now - this.currentSession.startTime;
    const lastSaveTime = this.currentSession.lastSaveTime || this.currentSession.startTime;
    const incrementalTime = now - lastSaveTime;
    
    // Skip very short sessions (< 1 second)
    if (sessionDuration < 1000) {
      console.log(`⚠️ Skipping snapshot for very short session: ${sessionDuration}ms`);
      return null;
    }
    
    return Object.freeze({
      domain: this.currentSession.domain,
      tabId: this.currentSession.tabId,
      startTime: this.currentSession.startTime,
      lastSaveTime: lastSaveTime,
      sessionDuration: sessionDuration,
      incrementalTime: incrementalTime,
      savedTime: this.currentSession.savedTime || 0,
      capturedAt: now,
      isValid: true
    });
  }
  
  // Keep the old method for backward compatibility
  captureValidSnapshot() {
    return this.captureCompleteSnapshot();
  }

  /**
   * 📊 Log tab switch metrics for diagnostic purposes
   */
  logTabSwitchMetrics(sessionSnapshot) {
    if (sessionSnapshot) {
      console.log('TAB_SWITCH_METRIC', {
        domain: sessionSnapshot.domain,
        sessionDuration: sessionSnapshot.sessionDuration,
        incrementalTime: sessionSnapshot.incrementalTime,
        wasSuccessful: true,
        timestamp: Date.now()
      });
    }
  }

  /**
   * 📊 Get comprehensive diagnostics report
   */
  getDiagnosticsReport() {
    const runtime = Date.now() - this.diagnostics.startTime;
    const dataLossRate = this.diagnostics.tabSwitches > 0 ? 
      (this.diagnostics.dataLossEvents / this.diagnostics.tabSwitches * 100).toFixed(2) : 0;
    
    return {
      // Basic metrics
      runtime: Math.round(runtime / 1000), // seconds
      tabSwitches: this.diagnostics.tabSwitches,
      dataLossEvents: this.diagnostics.dataLossEvents,
      successfulSaves: this.diagnostics.successfulSaves,
      blockedSaves: this.diagnostics.blockedSaves,
      
      // Tab switch improvements
      overlapBufferUses: this.diagnostics.overlapBufferUses,
      snapshotCreations: this.diagnostics.snapshotCreations,
      
      // 🆕 IMMEDIATE SAVE METRICS
      immediateSaves: this.diagnostics.immediateSaves || 0,
      tabCloseSaves: this.diagnostics.tabCloseSaves || 0,
      browserCloseSaves: this.diagnostics.browserCloseSaves || 0,
      savedFromDataLossSeconds: Math.round((this.diagnostics.savedFromDataLoss || 0) / 1000),
      
      // Calculated rates
      dataLossRate: `${dataLossRate}%`,
      avgTabSwitchesPerHour: Math.round(this.diagnostics.tabSwitches / (runtime / 3600000)),
      immediateSaveSuccessRate: this.diagnostics.immediateSaves > 0 ? 
        `${Math.round((this.diagnostics.immediateSaves / (this.diagnostics.immediateSaves + this.diagnostics.dataLossEvents)) * 100)}%` : 'N/A'
    };
  }

  /**
   * 📊 Print diagnostics report to console
   */
  printDiagnosticsReport() {
    const report = this.getDiagnosticsReport();
    console.log('🎯 TAB SWITCH DIAGNOSTICS REPORT:');
    console.table(report);
  }

  /**
   * Finalize session from snapshot with logging
   * Ensures consistent finalization across all paths
   */
  async finalizeFromSnapshot(snapshot) {
    if (!snapshot) {
      console.warn('⚠️ Cannot finalize - invalid snapshot provided');
      return null;
    }

    console.log(`🎯 Finalizing session: ${snapshot.domain}, startTime: ${new Date(snapshot.startTime).toISOString()}, duration: ${snapshot.duration}ms`);
    
    // 🔥 FIX: Complete the site usage session first (mark as completed)
    if (snapshot.domain) {
      await this.storageManager.completeSiteUsageSession(snapshot.domain);
    }
    
    // Then save final session data with the snapshot timing
    return await this.storageManager.saveTimeEntry(
      snapshot.domain,
      snapshot.duration,
      1,
      new Date(snapshot.startTime),
      'finalize'
    );
  }

  /**
   * Handle tab activation (user switches to different tab)
   */
  async handleTabActivated(activeInfo) {
    try {
      console.log('🔄 Tab activated:', activeInfo.tabId);
      
      // IMPROVEMENT #2: Cancel any pending grace timer
      if (this.graceTimer) {
        clearTimeout(this.graceTimer);
        this.graceTimer = null;
        console.log('⏱️ Grace period cancelled - user returned quickly');
      }
      
      // Get new tab info
      const tab = await chrome.tabs.get(activeInfo.tabId);
      console.log('📍 New tab URL:', tab.url);
      
      const newDomain = this.extractDomain(tab.url);
      
      // Check if we're returning to the same domain within grace period
      if (this.pendingSessionData && this.pendingSessionData.domain === newDomain) {
        console.log('🎯 Returning to same domain within grace period - continuing session');
        // Restore the pending session
        this.currentSession = this.pendingSessionData;
        this.pendingSessionData = null;
      } else {
        // Different domain - stop current tracking with grace period
        await this.stopCurrentTrackingWithGrace();
        // Start tracking new tab
        await this.startTracking(tab);
      }
    } catch (error) {
      console.error('❌ Error handling tab activation:', error);
    }
  }

  /**
   * Handle tab updates (URL changes, loading states)
   */
  async handleTabUpdated(tabId, changeInfo, tab) {
    try {
      // Only log when status changes or URL changes
      if (changeInfo.status || changeInfo.url) {
        console.log('📝 Tab updated:', { tabId, status: changeInfo.status, url: tab.url });
      }
      
      // Only track when tab is complete and is the active tab
      if (changeInfo.status === 'complete' && tab.active && tab.url) {
        const domain = this.extractDomain(tab.url);
        
        // If domain changed, restart tracking
        if (this.currentSession.tabId === tabId && this.currentSession.domain !== domain) {
          console.log('🔄 Domain changed, restarting tracking');
          await this.stopCurrentTracking();
          await this.startTracking(tab);
        }
      }
    } catch (error) {
      console.error('❌ Error handling tab update:', error);
    }
  }

  /**
   * Handle tab removal
   */
  async handleTabRemoved(tabId) {
    try {
      if (this.currentSession.tabId === tabId) {
        console.log('🚨 Tab closing - immediate save before cleanup');
        
        // CRITICAL: Immediate save before stopping tracking
        await this.saveCurrentSessionImmediately();
        
        // Track tab close save
        if (this.diagnostics) {
          this.diagnostics.tabCloseSaves = (this.diagnostics.tabCloseSaves || 0) + 1;
        }
        
        // Then proceed with normal cleanup
        await this.stopCurrentTracking();
      }
      // Clean up cached URL
      this.blockingManager.urlCache.delete(tabId);
    } catch (error) {
      console.error('Error handling tab removal:', error);
    }
  }

  /**
   * Handle window focus changes
   */
  async handleWindowFocusChanged(windowId) {
    try {
      if (windowId === chrome.windows.WINDOW_ID_NONE) {
        // Browser lost focus - DON'T pause tracking to allow multitasking
        // await this.pauseTracking(); // DISABLED: Causes 15-20% time loss for normal multitasking
        console.log('👁️ Browser lost focus - continuing tracking (multitasking mode)');
      } else {
        // Browser gained focus
        const tabs = await chrome.tabs.query({ active: true, windowId: windowId });
        if (tabs.length > 0) {
          await this.resumeTracking(tabs[0]);
        }
      }
    } catch (error) {
      console.error('Error handling window focus change:', error);
    }
  }

  /**
   * NEW: Coordinated tab activation handler (called by TabEventCoordinator)
   * Replaces the race-condition prone handleTabActivated method
   */
  async handleTabActivatedCoordinated(validatedData) {
    try {
      console.log('🎯 Coordinated tab activated:', validatedData.tabId, validatedData.url);
      
      // We already have validated tab data, no need to fetch again
      const tab = validatedData.tab;
      const newDomain = this.extractDomain(tab.url);
      
      // 🎯 NEW: Track tab switch immediately to prevent timing race conditions
      const now = Date.now();
      const previousTabId = this.currentSession.tabId;
      
      if (previousTabId && previousTabId !== tab.id) {
        console.log(`🔄 Tab switch detected: ${previousTabId} → ${tab.id}`);
        this.lastTabSwitchTime = now;
        this.previousTabId = previousTabId;
        
        // 📊 Track tab switch for diagnostics
        this.diagnostics.tabSwitches++;
        
        // 🎯 FIXED: Capture snapshot BEFORE any state changes
        const sessionSnapshot = this.captureValidSnapshot();
        if (sessionSnapshot) {
          this.diagnostics.snapshotCreations++;
        }
        
        // 🎯 NEW: Implement 1-second overlap buffer instead of immediate stop
        if (this.currentSession.isActive) {
          console.log(`⏱️ Starting 1-second overlap buffer for: ${this.currentSession.domain}`);
          this.diagnostics.overlapBufferUses++;
          
          // Keep old session data for overlap period
          const oldSessionData = {
            domain: this.currentSession.domain,
            tabId: this.currentSession.tabId,
            startTime: this.currentSession.startTime,
            savedTime: this.currentSession.savedTime
          };
          
          // Clear current session to prevent race conditions
          this.currentSession = {
            tabId: null,
            domain: null,
            startTime: null,
            savedTime: 0,
            isActive: false
          };
          
          // Schedule finalization after 1-second overlap
          setTimeout(async () => {
            if (sessionSnapshot) {
              console.log(`📝 Finalizing session after overlap buffer: ${sessionSnapshot.domain}`);
              try {
                await this.finalizeFromSnapshot(sessionSnapshot);
                this.diagnostics.successfulSaves++;
                this.logTabSwitchMetrics(sessionSnapshot);
              } catch (error) {
                console.error('❌ Error finalizing snapshot:', error);
                this.diagnostics.dataLossEvents++;
              }
            }
          }, 1000); // 1-second overlap buffer
        }
      }
      
      // Update heartbeat for user activity
      this.lastHeartbeat = validatedData.timestamp;

      // Cancel any pending grace timer
      if (this.graceTimer) {
        clearTimeout(this.graceTimer);
        this.graceTimer = null;
        console.log('⏰ Grace period cancelled - user returned quickly');
      }
      
      // Check if we're returning to the same domain within grace period
      if (this.pendingSessionData && this.pendingSessionData.domain === newDomain) {
        console.log('🔄 Returning to same domain within grace period - continuing session');
        // Restore the pending session
        this.currentSession = this.pendingSessionData;
        this.currentSession.tabId = tab.id; // Update tab ID
        this.pendingSessionData = null;
        return;
      }
      
      // Different domain - handle session transition
      if (this.currentSession.isActive && this.currentSession.domain !== newDomain) {
        console.log('🔄 Domain changed, transitioning sessions');
        await this.stopCurrentTrackingWithGrace();
      }
      
      // Start tracking new tab (with StateManager retry logic)
      await this.startTrackingWithRetry(tab);
      
    } catch (error) {
      console.error('❌ Error in coordinated tab activation:', error);
      // Don't throw - let coordinator handle retries
    }
  }

  /**
   * NEW: Coordinated tab update handler  
   */
  async handleTabUpdatedCoordinated(validatedData) {
    try {
      const { tabId, changeInfo, tab } = validatedData;
      
      console.log('🎯 Coordinated tab updated:', tabId, changeInfo.status, tab.url);
      
      // Only process if this is the currently tracked tab
      if (this.currentSession.tabId !== tabId) {
        return;
      }
      
      const newDomain = this.extractDomain(tab.url);
      
      // If domain changed on current tab, restart tracking
      if (this.currentSession.domain !== newDomain) {
        console.log('🔄 URL changed on current tab, restarting tracking');
        await this.stopCurrentTracking();
        await this.startTrackingWithRetry(tab);
      } else {
        // Same domain, just update heartbeat
        this.lastHeartbeat = validatedData.timestamp;
      }
      
    } catch (error) {
      console.error('❌ Error in coordinated tab update:', error);
    }
  }

  /**
   * NEW: Coordinated window focus handler
   */
  async handleWindowFocusCoordinated(validatedData) {
    try {
      const { windowId, activeTab } = validatedData;
      
      if (windowId === chrome.windows.WINDOW_ID_NONE) {
        // Browser lost focus - continue tracking (don't pause for multitasking)
        console.log('👁️ Browser lost focus - continuing tracking (multitasking mode)');
        return;
      }
      
      // Browser gained focus
      if (activeTab) {
        console.log('🎯 Browser gained focus, active tab:', activeTab.url);
        await this.resumeTrackingWithRetry(activeTab);
      }
      
    } catch (error) {
      console.error('❌ Error in coordinated window focus:', error);
    }
  }

  /**
   * NEW: Start tracking with StateManager retry logic
   */
  async startTrackingWithRetry(tab, retryCount = 0) {
    try {
      // Ensure StateManager is ready with retry logic
      await this.ensureStateManagerReady();
      
      // Proceed with normal tracking
      await this.startTracking(tab);
      
    } catch (error) {
      const maxRetries = 3;
      if (retryCount < maxRetries) {
        const delay = 1000 * Math.pow(2, retryCount); // Exponential backoff
        console.log(`🔄 Retrying startTracking in ${delay}ms (attempt ${retryCount + 2})`);
        
        setTimeout(() => {
          this.startTrackingWithRetry(tab, retryCount + 1);
        }, delay);
      } else {
        console.error(`❌ Failed to start tracking after ${maxRetries} retries:`, error);
      }
    }
  }

  /**
   * NEW: Resume tracking with retry logic
   */
  async resumeTrackingWithRetry(tab, retryCount = 0) {
    try {
      await this.ensureStateManagerReady();
      await this.resumeTracking(tab);
      
    } catch (error) {
      const maxRetries = 2; // Fewer retries for resume
      if (retryCount < maxRetries) {
        const delay = 500 * Math.pow(2, retryCount);
        console.log(`🔄 Retrying resumeTracking in ${delay}ms`);
        
        setTimeout(() => {
          this.resumeTrackingWithRetry(tab, retryCount + 1);
        }, delay);
      } else {
        console.error(`❌ Failed to resume tracking after retries:`, error);
      }
    }
  }

  /**
   * NEW: Ensure StateManager is ready with retry logic
   */
  async ensureStateManagerReady() {
    if (!this.stateManager?.isInitialized) {
      console.log('🔄 StateManager not ready, attempting recovery...');
      
      try {
        await this.recoverState();
        
        // Double-check initialization
        if (!this.stateManager?.isInitialized) {
          throw new Error('StateManager failed to initialize after recovery');
        }
        
        console.log('✅ StateManager recovery successful');
        
      } catch (error) {
        console.error('❌ StateManager recovery failed:', error);
        throw error;
      }
    }
  }

  /**
   * Handle messages from other extension components
   */
  async handleMessage(message, sender, sendResponse) {
    try {
      const { type, payload } = message;
      console.log('🔍 DEBUG: handleMessage called with type:', type, 'payload:', payload);
      console.log('🔍 DEBUG: Extension version with Deep Focus handlers - Build:', new Date().toISOString());

      switch (type) {
        case 'GET_FIREBASE_CONFIG':
          // Firebase removed for Chrome Web Store compliance
          console.log('📤 [BACKGROUND] Sending response'); sendResponse({ success: false, error: 'Firebase integration removed' });
          return true;

        case 'SET_FIREBASE_CONFIG':
          // Firebase removed for Chrome Web Store compliance  
          console.log('📤 [BACKGROUND] Sending response'); sendResponse({ success: false, error: 'Firebase integration removed' });
          return true;

        case 'GET_CURRENT_STATE':
          const currentState = await this.getCurrentState();
          const focusStats = this.blockingManager.getFocusStats(); // Add focus stats
          console.log('📤 [BACKGROUND] Sending response'); sendResponse({ 
            success: true, 
            data: { ...currentState, focusStats } 
          });
          break;

        case 'GET_TODAY_STATS':
          try {
            const stats = await this.storageManager.getTodayStats();
            console.log('📤 [BACKGROUND] Sending response'); sendResponse({ success: true, data: stats });
          } catch (error) {
            console.error('Error getting today stats from sessions:', error);
            console.log('📤 [BACKGROUND] Sending response'); sendResponse({ success: false, error: error.message });
          }
          break;

        case 'FORCE_SYNC_SESSIONS':
          try {
            console.log('🔄 Received FORCE_SYNC_SESSIONS request from web app');
            await this.storageManager.syncSessionsToFirebase();
            console.log('📤 [BACKGROUND] Sending response'); sendResponse({ success: true, message: 'Sessions sync initiated' });
          } catch (error) {
            console.error('❌ Error syncing sessions:', error);
            console.log('📤 [BACKGROUND] Sending response'); sendResponse({ success: false, error: error.message });
          }
          break;

        case 'GET_REALTIME_STATS':
          console.log('📊 Processing GET_REALTIME_STATS request...');
          const realTimeStats = await this.storageManager.getRealTimeStatsWithSession();
          console.log('📊 Retrieved real-time stats:', realTimeStats);
          console.log('📤 [BACKGROUND] Sending response'); sendResponse({ success: true, data: realTimeStats });
          break;

        case 'GET_COMPLETE_STATS':
          console.log('📊 Processing GET_COMPLETE_STATS request (single-call approach)...');
          try {
            const completeStats = await this.storageManager.getTodayStats();
            console.log('📊 Retrieved complete stats:', {
              totalTime: completeStats.totalTime,
              sitesCount: Object.keys(completeStats.sites || {}).length,
              sitesVisited: completeStats.sitesVisited
            });
            console.log('📤 [BACKGROUND] Sending response'); sendResponse({ 
              success: true, 
              data: {
                totalTime: completeStats.totalTime,
                sites: completeStats.sites,
                sitesVisited: completeStats.sitesVisited,
                productivityScore: completeStats.productivityScore,
                timestamp: Date.now()
              }
            });
          } catch (error) {
            console.error('❌ Error getting complete stats:', error);
            console.log('📤 [BACKGROUND] Sending response'); sendResponse({ 
              success: false, 
              error: error.message,
              data: {
                totalTime: 0,
                sites: {},
                sitesVisited: 0,
                productivityScore: 0,
                timestamp: Date.now()
              }
            });
          }
          break;

        case 'DEBUG_STORAGE':
          console.log('🔍 Debug storage request received');
          try {
            // Get all storage data
            const allData = await chrome.storage.local.get(null);
            console.log('🔍 All storage data:', allData);
            console.log('📤 [BACKGROUND] Sending response'); sendResponse({ success: true, data: allData });
          } catch (error) {
            console.error('❌ Debug storage error:', error);
            console.log('📤 [BACKGROUND] Sending response'); sendResponse({ success: false, error: error.message });
          }
          break;

        case 'GET_TIME_DATA_RANGE':
          try {
            const { startDate, endDate } = message.payload;
            const timeData = await this.storageManager.getTimeData(startDate, endDate);
            console.log('📤 [BACKGROUND] Sending response'); sendResponse({ success: true, data: timeData });
          } catch (error) {
            console.error('Error getting time data range:', error);
            console.log('📤 [BACKGROUND] Sending response'); sendResponse({ success: false, error: error.message });
          }
          break;

        case 'GET_SETTINGS':
          const settings = await this.storageManager.getSettings();
          console.log('📤 [BACKGROUND] Sending response'); sendResponse({ success: true, data: settings });
          break;

        case 'GET_TOP_SITES':
          const topSites = await this.storageManager.getTopSites(message.payload?.limit || 5);
          console.log('📤 [BACKGROUND] Sending response'); sendResponse({ success: true, data: topSites });
          break;

        case 'GET_REALTIME_TOP_SITES':
          try {
            const realTimeTopSites = await this.storageManager.getRealTimeTopSites(message.payload?.limit || 20);
            console.log('📤 [BACKGROUND] Sending response'); sendResponse({ success: true, data: realTimeTopSites });
          } catch (error) {
            console.error('❌ Error in GET_REALTIME_TOP_SITES:', error);
            console.log('📤 [BACKGROUND] Sending response'); sendResponse({ success: false, error: error.message });
          }
          break;

        case 'GET_LOCAL_DEEP_FOCUS_TIME':
          try {
            const localDeepFocusTime = await this.storageManager.getTodayDeepFocusTime();
            console.log('📤 [BACKGROUND] Sending response'); sendResponse({ success: true, data: { minutes: localDeepFocusTime } });
          } catch (error) {
            console.error('Error getting local deep focus time:', error);
            console.log('📤 [BACKGROUND] Sending response'); sendResponse({ success: false, error: error.message });
          }
          break;

        case 'EXPORT_DATA':
          const exportResult = await this.exportData(message.payload?.format || 'json');
          sendResponse(exportResult);
          break;

        case 'ACTIVITY_DETECTED':
          await this.handleActivityDetected(sender.tab?.id);
          console.log('📤 [BACKGROUND] Sending response'); sendResponse({ success: true });
          break;

        case 'ENHANCED_ACTIVITY_DETECTED':
          await this.handleEnhancedActivityDetected(message.payload);
          console.log('📤 [BACKGROUND] Sending response'); sendResponse({ success: true });
          break;

        case 'ACTIVITY_HEARTBEAT':
          this.updateActivity(message.payload);
          console.log('📤 [BACKGROUND] Sending response'); sendResponse({ success: true });
          break;

        case 'GET_ACTIVITY_STATE':
          const activityState = this.getActivityState();
          console.log('📤 [BACKGROUND] Sending response'); sendResponse({ success: true, data: activityState });
          break;

        case 'TOGGLE_AUTO_MANAGEMENT':
          const enabled = message.payload?.enabled ?? true;
          await this.setAutoManagement(enabled);
          console.log('📤 [BACKGROUND] Sending response'); sendResponse({ success: true, enabled });
          break;

        // Blocking system messages
        case 'TOGGLE_FOCUS_MODE':
          const toggleResult = await this.blockingManager.toggleFocusMode();
          await this.stateManager.dispatch({
            type: 'FOCUS_MODE_CHANGED',
            payload: { focusMode: toggleResult.focusMode }
          });
          // Broadcast state change to all listeners
          this.broadcastFocusStateChange(toggleResult.focusMode);
          sendResponse(toggleResult);
          break;

        case 'WEB_APP_FOCUS_STATE_CHANGED':
          try {
            console.log('🔄 Received focus state change from web app:', message.payload);
            
            const newFocusMode = message.payload?.focusMode;
            if (typeof newFocusMode !== 'boolean') {
              throw new Error('Invalid focus mode value');
            }

            // Get current focus mode from blocking manager
            const currentFocusMode = this.blockingManager.getFocusStats().focusMode;
            
            // Only update if the state is different
            if (currentFocusMode !== newFocusMode) {
              console.log(`🔄 Updating focus mode: ${currentFocusMode} → ${newFocusMode}`);
              
              // Update the blocking manager state directly
              const updateResult = await this.blockingManager.setFocusMode(newFocusMode);
              
              if (updateResult.success) {
                // Dispatch state change
                await this.stateManager.dispatch({
                  type: 'FOCUS_MODE_CHANGED',
                  payload: { 
                    focusMode: newFocusMode,
                    source: 'web-app'
                  }
                });
                
                // Broadcast to other extension components (but not back to web app to avoid loop)
                this.broadcastFocusStateChange(newFocusMode, { excludeWebApp: true });
                
                // Force immediate popup state refresh with a slight delay to ensure state is fully updated
                setTimeout(() => {
                  chrome.runtime.sendMessage({
                    type: 'FORCE_STATE_REFRESH',
                    payload: { 
                      focusMode: this.blockingManager.getFocusStats().focusMode,
                      timestamp: Date.now(),
                      source: 'web-app-sync'
                    }
                  }).catch(() => {
                    console.debug('📱 Popup not open for forced refresh');
                  });
                }, 100);
                
                console.log('📤 [BACKGROUND] Sending response'); sendResponse({ 
                  success: true, 
                  focusMode: newFocusMode,
                  previousMode: currentFocusMode
                });
              } else {
                throw new Error(updateResult.error || 'Failed to update focus mode');
              }
            } else {
              console.log('🔄 Focus mode already in correct state:', newFocusMode);
              console.log('📤 [BACKGROUND] Sending response'); sendResponse({ 
                success: true, 
                focusMode: newFocusMode,
                noChange: true
              });
            }
          } catch (error) {
            console.error('❌ Error processing web app focus state change:', error);
            console.log('📤 [BACKGROUND] Sending response'); sendResponse({ 
              success: false, 
              error: error.message,
              focusMode: this.blockingManager.getFocusStats().focusMode
            });
          }
          break;

        case 'ADD_BLOCKED_SITE':
          try {
            const addResult = await this.blockingManager.addBlockedSite(message.payload?.domain);
            sendResponse(addResult);
            
            // Sync back to web app after adding site
            if (addResult.success) {
              await this.syncBlockedSitesToWebApp();
            }
          } catch (error) {
            console.error('❌ Error adding blocked site:', error);
            console.log('📤 [BACKGROUND] Sending response'); sendResponse({ success: false, error: error.message });
          }
          break;

        case 'BLOCK_MULTIPLE_SITES':
          try {
            const domains = message.payload?.domains || [];
            if (!Array.isArray(domains) || domains.length === 0) {
              console.log('📤 [BACKGROUND] Sending response'); sendResponse({ success: false, error: 'Invalid domains array' });
              break;
            }
            
            console.log('📦 Batch blocking multiple sites:', domains);
            const results = [];
            let successCount = 0;
            let failureCount = 0;
            
            // Block all sites in batch
            for (const domain of domains) {
              try {
                const result = await this.blockingManager.addBlockedSite(domain);
                results.push({ domain, success: result.success, error: result.error });
                if (result.success) {
                  successCount++;
                } else {
                  failureCount++;
                }
              } catch (error) {
                results.push({ domain, success: false, error: error.message });
                failureCount++;
              }
            }
            
            console.log(`✅ Batch blocking completed: ${successCount} success, ${failureCount} failed`);
            console.log('📤 [BACKGROUND] Sending response'); sendResponse({ 
              success: true, 
              results,
              summary: { successCount, failureCount, total: domains.length }
            });
          } catch (error) {
            console.error('❌ Batch blocking failed:', error);
            console.log('📤 [BACKGROUND] Sending response'); sendResponse({ success: false, error: error.message });
          }
          break;

        case 'REMOVE_BLOCKED_SITE':
          try {
            const removeResult = await this.blockingManager.removeBlockedSite(message.payload?.domain);
            sendResponse(removeResult);
            
            // Sync back to web app after removing site
            if (removeResult.success) {
              await this.syncBlockedSitesToWebApp();
            }
          } catch (error) {
            console.error('❌ Error removing blocked site:', error);
            console.log('📤 [BACKGROUND] Sending response'); sendResponse({ success: false, error: error.message });
          }
          break;

        case 'BLOCK_CURRENT_SITE':
        case 'BLOCK_SITE': // Add alias for backward compatibility
          try {
            // Get the current active tab
            const tabs = await chrome.tabs.query({ active: true, currentWindow: true });
            if (tabs.length > 0 && tabs[0].url) {
              const currentDomain = this.extractDomain(tabs[0].url);
              if (currentDomain && this.isTrackableUrl(tabs[0].url)) {
                const blockResult = await this.blockingManager.addBlockedSite(currentDomain);
                console.log('📤 [BACKGROUND] Sending response'); sendResponse({ ...blockResult, domain: currentDomain });
              } else {
                console.log('📤 [BACKGROUND] Sending response'); sendResponse({ success: false, error: 'Current site cannot be blocked' });
              }
            } else {
              console.log('📤 [BACKGROUND] Sending response'); sendResponse({ success: false, error: 'No active tab found' });
            }
          } catch (error) {
            console.log('📤 [BACKGROUND] Sending response'); sendResponse({ success: false, error: 'Failed to get current tab: ' + error.message });
          }
          break;

        case 'GET_BLOCKED_SITES':
          const blockedSites = Array.from(this.blockingManager.blockedSites);
          console.log('📤 [BACKGROUND] Sending response'); sendResponse({ success: true, data: blockedSites });
          break;

        case 'SYNC_BLOCKED_SITES_FROM_WEBAPP':
          try {
            const sites = message.payload?.sites || [];
            console.log('🔄 Syncing blocked sites from web app:', sites.length);
            
            // Direct manipulation of blocked sites for efficiency
            this.blockingManager.blockedSites = new Set();
            
            // Add new sites from web app directly to the Set
            let successCount = 0;
            let failureCount = 0;
            for (const site of sites) {
              try {
                this.blockingManager.blockedSites.add(site);
                successCount++;
              } catch (error) {
                console.warn('⚠️ Failed to add site to blocked set:', site, error);
                failureCount++;
              }
            }
            
            // Update Chrome blocking rules to reflect the new state
            try {
              await this.blockingManager.updateBlockingRules();
              console.log('✅ Updated Chrome blocking rules after sync');
            } catch (error) {
              console.error('❌ Failed to update blocking rules after sync:', error);
              // Continue anyway - the Set is updated even if rules fail
            }
            
            // Save the new state to storage
            try {
              await this.blockingManager.saveState();
              console.log('💾 Saved blocking manager state after sync');
            } catch (error) {
              console.warn('⚠️ Failed to save state after sync:', error);
            }
            
            console.log(`✅ Sync completed: ${successCount} success, ${failureCount} failed`);
            console.log('📤 [BACKGROUND] Sending response'); sendResponse({ 
              success: true, 
              synced: successCount,
              failed: failureCount 
            });
          } catch (error) {
            console.error('❌ Failed to sync blocked sites from web app:', error);
            console.log('📤 [BACKGROUND] Sending response'); sendResponse({ success: false, error: error.message });
          }
          break;

        case 'UPDATE_SETTINGS_FROM_WEBAPP':
          try {
            const { blockedSites } = message.payload || {};
            if (blockedSites && Array.isArray(blockedSites)) {
              // Update extension settings with new blocked sites
              const settings = await this.storageManager.getSettings();
              settings.blockedSites = blockedSites;
              await this.storageManager.updateSettings(settings);
              
              console.log('🔄 Updated extension settings from web app:', blockedSites.length, 'sites');
              console.log('📤 [BACKGROUND] Sending response'); sendResponse({ success: true });
            } else {
              console.log('📤 [BACKGROUND] Sending response'); sendResponse({ success: false, error: 'Invalid blocked sites array' });
            }
          } catch (error) {
            console.error('❌ Failed to update settings from web app:', error);
            console.log('📤 [BACKGROUND] Sending response'); sendResponse({ success: false, error: error.message });
          }
          break;

        case 'OVERRIDE_BLOCK':
          const overrideResult = await this.blockingManager.setTemporaryOverride(
            message.payload?.domain, 
            message.payload?.duration
          );
          sendResponse(overrideResult);
          break;

        case 'GET_FOCUS_STATS':
          const focusStatsOnly = this.blockingManager.getFocusStats();
          console.log('📤 [BACKGROUND] Sending response'); sendResponse({ success: true, data: focusStatsOnly });
          break;

        case 'RECORD_BLOCKED_ATTEMPT':
          this.blockingManager.recordBlockedAttempt(message.payload?.domain);
          console.log('📤 [BACKGROUND] Sending response'); sendResponse({ success: true });
          break;

        case 'FORCE_SYNC_FROM_WEBAPP':
          try {
            // Force sync blocked sites from web app to clear any default/stale sites
            console.log('🔄 Force syncing blocked sites from web app...');
            
            // Send empty array to clear all sites first
            this.blockingManager.blockedSites = new Set();
            await this.blockingManager.updateBlockingRules();
            await this.blockingManager.saveState();
            
            console.log('✅ Extension blocked sites cleared and ready for sync');
            console.log('📤 [BACKGROUND] Sending response'); sendResponse({ success: true, message: 'Extension cleared and ready for sync' });
          } catch (error) {
            console.error('❌ Failed to force sync from web app:', error);
            console.log('📤 [BACKGROUND] Sending response'); sendResponse({ success: false, error: error.message });
          }
          break;

        case 'SET_USER_ID':
          try {
            console.log('🔍 DEBUG: SET_USER_ID received:', message.payload);
            
            // Store user info in memory for quick access
            this.currentUserId = message.payload?.userId;
            this.userInfo = {
              userId: message.payload?.userId,
              userEmail: message.payload?.userEmail,
              displayName: message.payload?.displayName,
              timezone: message.payload?.timezone,
              lastUpdated: Date.now()
            };
            
            // Store timezone in extension local storage for persistence
            if (message.payload?.timezone) {
              console.log('📍 Storing user timezone in extension:', message.payload.timezone);
              await chrome.storage.local.set({
                userTimezone: message.payload.timezone,
                timezoneLastUpdated: Date.now(),
                timezoneSource: 'web_app_sync'
              });
              
              // Clear timezone manager cache to force refresh
              if (typeof timezoneManager !== 'undefined') {
                timezoneManager.clearCache();
                console.log('🗑️ Cleared timezone cache to use new web app setting');
              }
            }
            
            // Persist user info to storage
            if (this.storageManager) {
              // Save to storage manager
              await this.storageManager.saveSettings({
                userId: this.currentUserId,
                userEmail: message.payload?.userEmail,
                displayName: message.payload?.displayName,
                timezone: message.payload?.timezone,
                lastUpdated: Date.now()
              });
              
              // Update StorageManager's current user reference
              this.storageManager.currentUserId = this.currentUserId;
              console.log('✅ User info persisted to storage:', this.currentUserId);
            }
            
            // Save to local storage as backup
            await chrome.storage.local.set({
              userInfo: this.userInfo
            });
            
            console.log('✅ User info saved to local storage');
            
            // Notify popup about user info update
            try {
              chrome.runtime.sendMessage({
                type: 'USER_INFO_UPDATED',
                payload: this.userInfo
              }).catch(() => {
                // Popup might not be open, ignore error
                console.debug('📝 Popup not available for user info update notification');
              });
            } catch (error) {
              console.debug('📝 Failed to send user info update notification');
            }
            
            console.log('📤 [BACKGROUND] Sending response'); sendResponse({ success: true, userId: this.currentUserId });
          } catch (error) {
            console.error('❌ DEBUG: Error setting user ID:', error);
            console.log('📤 [BACKGROUND] Sending response'); sendResponse({ success: false, error: error.message });
          }
          break;

        case 'GET_USER_INFO':
          try {
            // First try to get from storage manager
            const settings = await this.storageManager.getSettings();
            let userInfo = {
              userId: settings.userId,
              displayName: settings.displayName,
              userEmail: settings.userEmail,
              lastUpdated: settings.lastUpdated
            };

            // If not found in storage manager, try local storage
            if (!userInfo.userId) {
              const localData = await chrome.storage.local.get(['userInfo']);
              if (localData.userInfo) {
                userInfo = localData.userInfo;
                
                // Sync back to storage manager
                if (this.storageManager) {
                  await this.storageManager.saveSettings(userInfo);
                }
              }
            }

            // Update memory references
            this.currentUserId = userInfo.userId;
            this.userInfo = userInfo;

            sendResponse({
              success: true,
              data: {
                userId: userInfo.userId || 'anonymous',
                displayName: userInfo.displayName || 'Anonymous',
                userEmail: userInfo.userEmail,
                isLoggedIn: !!userInfo.userId,
                lastUpdated: userInfo.lastUpdated || Date.now()
              }
            });
          } catch (error) {
            console.error('Error getting user info:', error);
            sendResponse({
              success: true,
              data: {
                userId: 'anonymous',
                displayName: 'Anonymous',
                isLoggedIn: false,
                lastUpdated: Date.now()
              }
            });
          }
          return true;

        case 'RECORD_OVERRIDE_SESSION':
          // Forward to web app with user ID if available AND save to localStorage
          try {
            if (!this.currentUserId) {
              console.warn('⚠️ No user ID available for override session');
              console.log('📤 [BACKGROUND] Sending response'); sendResponse({ 
                success: false, 
                error: 'No user ID available. Please ensure you are logged in to the web app.' 
              });
              return;
            }

            const enhancedPayload = {
              ...message.payload,
              userId: this.currentUserId,
              timestamp: Date.now(),
              source: 'extension'
            };
            
            console.log('📤 Recording override session:', enhancedPayload);
            console.log('🔍 Current user ID:', this.currentUserId);
            
            // Save to localStorage using OverrideSessionManager
            const localSaveResult = await this.overrideSessionManager.saveOverrideSession({
              domain: enhancedPayload.domain,
              url: enhancedPayload.url,
              duration: enhancedPayload.duration,
              userId: this.currentUserId,
              reason: enhancedPayload.reason || 'manual_override',
              metadata: {
                timestamp: enhancedPayload.timestamp,
                source: 'extension'
              }
            });
            
            if (localSaveResult.success) {
              console.log('✅ Override session saved to localStorage:', localSaveResult.id);
              // Broadcast local storage update to popup/blocked pages
              this.broadcastOverrideUpdate();
            } else {
              console.error('❌ Failed to save override session to localStorage:', localSaveResult.error);
            }
            
            // Forward to web app for database storage
            this.forwardToWebApp('RECORD_OVERRIDE_SESSION', enhancedPayload);
            
            console.log('📤 [BACKGROUND] Sending response'); sendResponse({ 
              success: true, 
              payload: enhancedPayload,
              localStorage: localSaveResult
            });
          } catch (error) {
            console.error('❌ Error recording override session:', error);
            console.log('📤 [BACKGROUND] Sending response'); sendResponse({ success: false, error: error.message });
          }
          break;

        case 'GET_SESSION_TIME':
          const sessionTime = this.blockingManager.focusStartTime 
            ? Date.now() - this.blockingManager.focusStartTime 
            : 0;
          console.log('📤 [BACKGROUND] Sending response'); sendResponse({ success: true, data: { sessionTime } });
          break;

        case 'GET_DEBUG_INFO':
          const debugInfo = this.blockingManager.getDebugInfo(message.payload?.domain);
          console.log('📤 [BACKGROUND] Sending response'); sendResponse({ success: true, data: debugInfo });
          break;

        case 'GET_CACHED_URL':
          const cachedUrl = this.blockingManager.getCachedUrl(sender.tab?.id);
          console.log('📤 [BACKGROUND] Sending response'); sendResponse({ success: true, data: { url: cachedUrl } });
          break;

        case 'CLEAR_CACHED_URL':
          this.blockingManager.clearCachedUrl(sender.tab?.id);
          console.log('📤 [BACKGROUND] Sending response'); sendResponse({ success: true });
          break;

        case 'RESET_BLOCKING_STATE':
          const resetResult = await this.blockingManager.resetBlockingState();
          sendResponse(resetResult);
          break;

        // Enhanced Analytics Messages
        case 'GET_ANALYTICS_DATA':
          try {
            const period = message.payload?.period || 'week';
            const analyticsData = await this.storageManager.getAnalyticsData(period);
            console.log('📤 [BACKGROUND] Sending response'); sendResponse({ success: true, data: analyticsData });
          } catch (error) {
            console.error('Error getting analytics data:', error);
            console.log('📤 [BACKGROUND] Sending response'); sendResponse({ success: false, error: error.message });
          }
          break;

        case 'GET_PRODUCTIVITY_GOALS':
          try {
            const goals = await this.storageManager.getProductivityGoals();
            console.log('📤 [BACKGROUND] Sending response'); sendResponse({ success: true, data: goals });
          } catch (error) {
            console.error('Error getting productivity goals:', error);
            console.log('📤 [BACKGROUND] Sending response'); sendResponse({ success: false, error: error.message });
          }
          break;

        case 'UPDATE_GOAL_PROGRESS':
          try {
            const updateResult = await this.storageManager.updateGoalProgress(
              message.payload?.goalId,
              message.payload?.progress
            );
            sendResponse(updateResult);
          } catch (error) {
            console.error('Error updating goal progress:', error);
            console.log('📤 [BACKGROUND] Sending response'); sendResponse({ success: false, error: error.message });
          }
          break;

        case 'UPDATE_SITE_CATEGORY':
          try {
            const categoryResult = await this.storageManager.updateSiteCategory(
              message.payload?.domain,
              message.payload?.category
            );
            sendResponse(categoryResult);
          } catch (error) {
            console.error('Error updating site category:', error);
            console.log('📤 [BACKGROUND] Sending response'); sendResponse({ success: false, error: error.message });
          }
          break;

        case 'GET_SITE_CATEGORY':
          try {
            const category = this.storageManager.getSiteCategory(message.payload?.domain);
            console.log('📤 [BACKGROUND] Sending response'); sendResponse({ success: true, data: { category } });
          } catch (error) {
            console.error('Error getting site category:', error);
            console.log('📤 [BACKGROUND] Sending response'); sendResponse({ success: false, error: error.message });
          }
          break;

        case 'GET_CATEGORY_BREAKDOWN':
          try {
            const analyticsData = await this.storageManager.getAnalyticsData('week');
            console.log('📤 [BACKGROUND] Sending response'); sendResponse({ 
              success: true, 
              data: { 
                categories: analyticsData.categoryBreakdown,
                totalTime: analyticsData.summary.totalTime
              }
            });
          } catch (error) {
            console.error('Error getting category breakdown:', error);
            console.log('📤 [BACKGROUND] Sending response'); sendResponse({ success: false, error: error.message });
          }
          break;

        case 'GET_WEEKLY_STATS':
          try {
            const weeklyData = await this.storageManager.getAnalyticsData('week');
            console.log('📤 [BACKGROUND] Sending response'); sendResponse({ success: true, data: weeklyData });
          } catch (error) {
            console.error('Error getting weekly stats:', error);
            console.log('📤 [BACKGROUND] Sending response'); sendResponse({ success: false, error: error.message });
          }
          break;

        case 'GET_MONTHLY_STATS':
          try {
            const monthlyData = await this.storageManager.getAnalyticsData('month');
            console.log('📤 [BACKGROUND] Sending response'); sendResponse({ success: true, data: monthlyData });
          } catch (error) {
            console.error('Error getting monthly stats:', error);
            console.log('📤 [BACKGROUND] Sending response'); sendResponse({ success: false, error: error.message });
          }
          break;

        case 'ENABLE_FOCUS_MODE':
          try {
            // Enable focus mode if not already enabled
            if (!this.blockingManager.focusMode) {
              const result = await this.blockingManager.toggleFocusMode();
              await this.stateManager.dispatch({
                type: 'FOCUS_MODE_CHANGED',
                payload: { focusMode: true }
              });
            }
            // Always broadcast state change to sync popup UI (with small delay to ensure proper timing)
            setTimeout(() => {
              this.broadcastFocusStateChange(true);
            }, 50);
            console.log('📤 [BACKGROUND] Sending response'); sendResponse({ success: true, data: { focusMode: true } });
          } catch (error) {
            console.error('Error enabling focus mode:', error);
            console.log('📤 [BACKGROUND] Sending response'); sendResponse({ success: false, error: error.message });
          }
          break;

        case 'DISABLE_FOCUS_MODE':
          try {
            // Disable focus mode if currently enabled
            if (this.blockingManager.focusMode) {
              const result = await this.blockingManager.toggleFocusMode();
              await this.stateManager.dispatch({
                type: 'FOCUS_MODE_CHANGED',
                payload: { focusMode: false }
              });
            }
            // Always broadcast state change to sync popup UI (with small delay to ensure proper timing)
            setTimeout(() => {
              this.broadcastFocusStateChange(false);
            }, 50);
            console.log('📤 [BACKGROUND] Sending response'); sendResponse({ success: true, data: { focusMode: false } });
          } catch (error) {
            console.error('Error disabling focus mode:', error);
            console.log('📤 [BACKGROUND] Sending response'); sendResponse({ success: false, error: error.message });
          }
          break;

        case 'GET_LOCAL_OVERRIDE_TIME':
          try {
            const overrideTimeResult = await this.overrideSessionManager.calculateTodayOverrideTime();
            console.log('📤 [BACKGROUND] Sending response'); sendResponse({ 
              success: true, 
              data: { 
                overrideTime: overrideTimeResult.minutes,
                sessions: overrideTimeResult.sessions || 0
              }
            });
          } catch (error) {
            console.error('Error getting local override time:', error);
            console.log('📤 [BACKGROUND] Sending response'); sendResponse({ success: false, error: error.message });
          }
          break;

        case 'GET_LOCAL_OVERRIDE_SESSIONS':
          try {
            const sessionsResult = await this.overrideSessionManager.getTodayOverrideSessions();
            console.log('📤 [BACKGROUND] Sending response'); sendResponse({ 
              success: true, 
              data: { 
                sessions: sessionsResult.sessions,
                date: sessionsResult.date
              }
            });
          } catch (error) {
            console.error('Error getting local override sessions:', error);
            console.log('📤 [BACKGROUND] Sending response'); sendResponse({ success: false, error: error.message });
          }
          break;

        case 'CLEANUP_OLD_OVERRIDE_SESSIONS':
          try {
            const daysToKeep = message.payload?.daysToKeep || 30;
            const result = await this.overrideSessionManager.cleanupOldSessions(daysToKeep);
            console.log('📤 [BACKGROUND] Sending response'); sendResponse({ 
              success: true, 
              data: { 
                deletedCount: result.deletedCount
              }
            });
          } catch (error) {
            console.error('Error cleaning up old override sessions:', error);
            console.log('📤 [BACKGROUND] Sending response'); sendResponse({ success: false, error: error.message });
          }
          break;

        case 'CLEAR_ALL_OVERRIDE_SESSIONS':
          try {
            const result = await this.overrideSessionManager.clearAllSessions();
            console.log('📤 [BACKGROUND] Sending response'); sendResponse({ 
              success: true, 
              data: { cleared: result.success }
            });
          } catch (error) {
            console.error('Error clearing all override sessions:', error);
            console.log('📤 [BACKGROUND] Sending response'); sendResponse({ success: false, error: error.message });
          }
          break;

        case 'GET_OVERRIDE_DEBUG_INFO':
          try {
            const debugInfo = await this.overrideSessionManager.getDebugInfo();
            console.log('📤 [BACKGROUND] Sending response'); sendResponse({ 
              success: true, 
              data: debugInfo.debug
            });
          } catch (error) {
            console.error('Error getting override debug info:', error);
            console.log('📤 [BACKGROUND] Sending response'); sendResponse({ success: false, error: error.message });
          }
          break;

        case 'GET_FOCUS_STATE':
          sendResponse({
            success: true,
            data: {
              focusMode: this.blockingManager.getFocusStats().focusMode,
              lastUpdated: Date.now()
            }
          });
          return true;

        case 'GET_FOCUS_STATUS':
          try {
            console.log('📤 [BACKGROUND] Sending response'); sendResponse({ success: true, data: { focusMode: this.blockingManager.focusMode } });
          } catch (error) {
            console.error('Error getting focus status:', error);
            console.log('📤 [BACKGROUND] Sending response'); sendResponse({ success: false, error: error.message });
          }
          break;


        case 'PING':
          // Health check ping from content scripts
          console.log('📤 [BACKGROUND] Sending response'); sendResponse({ 
            success: true, 
            timestamp: Date.now(),
            extensionId: chrome.runtime.id 
          });
          break;

        // Deep Focus session data retrieval handlers
        case 'GET_USER_TIMEZONE':
          try {
            const userTimezone = await timezoneManager.getEffectiveTimezone();
            console.log('📍 Returning user timezone:', userTimezone);
            console.log('📤 [BACKGROUND] Sending response'); sendResponse({ success: true, timezone: userTimezone });
          } catch (error) {
            console.error('Error getting user timezone:', error);
            console.log('📤 [BACKGROUND] Sending response'); sendResponse({ success: false, error: error.message });
          }
          break;

        case 'MIGRATE_SESSIONS_TO_UTC':
          try {
            const migrationResult = await this.storageManager.migrateSessionsToUTC();
            console.log('🔄 Session migration completed:', migrationResult);
            console.log('📤 [BACKGROUND] Sending response'); sendResponse({ success: true, data: migrationResult });
          } catch (error) {
            console.error('Error migrating sessions to UTC:', error);
            console.log('📤 [BACKGROUND] Sending response'); sendResponse({ success: false, error: error.message });
          }
          break;

        case 'GET_DEEP_FOCUS_SESSIONS_DATE_RANGE':
          try {
            const { startDate, endDate } = message.payload || {};
            const sessions = await this.storageManager.getDeepFocusSessionsForDateRange(startDate, endDate);
            console.log('📤 [BACKGROUND] Sending response'); sendResponse({ success: true, data: sessions });
          } catch (error) {
            console.error('Error getting deep focus sessions for date range:', error);
            console.log('📤 [BACKGROUND] Sending response'); sendResponse({ success: false, error: error.message });
          }
          break;

        case 'GET_TODAY_DEEP_FOCUS_SESSIONS':
          try {
            const todaySessions = await this.storageManager.getTodayDeepFocusSessions();
            console.log('📤 [BACKGROUND] Sending response'); sendResponse({ success: true, data: todaySessions });
          } catch (error) {
            console.error('Error getting today deep focus sessions:', error);
            console.log('📤 [BACKGROUND] Sending response'); sendResponse({ success: false, error: error.message });
          }
          break;

        case 'GET_ACTIVE_DEEP_FOCUS_SESSION':
          try {
            const activeSession = await this.storageManager.getActiveDeepFocusSession();
            console.log('📤 [BACKGROUND] Sending response'); sendResponse({ success: true, data: activeSession });
          } catch (error) {
            console.error('Error getting active deep focus session:', error);
            console.log('📤 [BACKGROUND] Sending response'); sendResponse({ success: false, error: error.message });
          }
          break;

        case 'GET_ALL_DEEP_FOCUS_SESSIONS':
          try {
            const allSessions = await this.storageManager.getAllDeepFocusSessions();
            console.log('📤 [BACKGROUND] Sending response'); sendResponse({ success: true, data: allSessions });
          } catch (error) {
            console.error('Error getting all deep focus sessions:', error);
            console.log('📤 [BACKGROUND] Sending response'); sendResponse({ success: false, error: error.message });
          }
          break;

        case 'GET_RECENT_7_DAYS_DEEP_FOCUS_SESSIONS':
          try {
            const recent7DaysSessions = await this.storageManager.getRecent7DaysDeepFocusSessions();
            console.log('📤 [BACKGROUND] Sending response'); sendResponse({ success: true, data: recent7DaysSessions });
          } catch (error) {
            console.error('Error getting recent 7 days deep focus sessions:', error);
            console.log('📤 [BACKGROUND] Sending response'); sendResponse({ success: false, error: error.message });
          }
          break;

        case 'GET_LAST_10_DEEP_FOCUS_SESSIONS':
          try {
            const last10Sessions = await this.storageManager.getLast10DeepFocusSessions();
            console.log('📤 [BACKGROUND] Sending response'); sendResponse({ success: true, data: last10Sessions });
          } catch (error) {
            console.error('Error getting last 10 deep focus sessions:', error);
            console.log('📤 [BACKGROUND] Sending response'); sendResponse({ success: false, error: error.message });
          }
          break;

        // 📊 Phase 1 Diagnostics Handlers
        case 'GET_DIAGNOSTICS':
          try {
            const report = this.getDiagnosticsReport();
            console.log('📊 Sending diagnostics report:', report);
            sendResponse({ success: true, data: report });
          } catch (error) {
            console.error('Error getting diagnostics:', error);
            sendResponse({ success: false, error: error.message });
          }
          break;

        case 'GET_CURRENT_SESSION':
          try {
            const sessionInfo = {
              isActive: this.currentSession.isActive,
              domain: this.currentSession.domain,
              tabId: this.currentSession.tabId,
              startTime: this.currentSession.startTime,
              duration: this.currentSession.isActive ? Date.now() - this.currentSession.startTime : 0
            };
            sendResponse({ success: true, data: sessionInfo });
          } catch (error) {
            console.error('Error getting current session:', error);
            sendResponse({ success: false, error: error.message });
          }
          break;

        case 'RESET_DIAGNOSTICS':
          try {
            this.diagnostics = {
              tabSwitches: 0,
              dataLossEvents: 0,
              successfulSaves: 0,
              blockedSaves: 0,
              overlapBufferUses: 0,
              snapshotCreations: 0,
              immediateSaves: 0,
              tabCloseSaves: 0,
              browserCloseSaves: 0,
              savedFromDataLoss: 0,
              startTime: Date.now()
            };
            console.log('📊 Diagnostics reset');
            sendResponse({ success: true, message: 'Diagnostics reset successfully' });
          } catch (error) {
            console.error('Error resetting diagnostics:', error);
            sendResponse({ success: false, error: error.message });
          }
          break;

        case 'REQUEST_SITE_USAGE_SESSIONS':
          try {
            console.log('🔄 [BACKGROUND] Received REQUEST_SITE_USAGE_SESSIONS from content script', { hasPayload: !!message.payload, timestamp: new Date().toISOString() });
            
            const payload = message.payload || {};
            const incremental = payload.incremental !== false; // Default to true for performance
            const daysBack = payload.daysBack || 7; // Default to last 7 days for incremental sync
            
            // Get all site usage sessions from storage
            const storage = await chrome.storage.local.get(['site_usage_sessions', 'last_sync_timestamp']);
            const allSessions = storage.site_usage_sessions || {};
            const lastSyncTime = storage.last_sync_timestamp || 0;
            
            let sessionsList = [];
            let syncStrategy = 'full';
            
            if (incremental && lastSyncTime > 0) {
              // INCREMENTAL SYNC: Only sessions modified since last sync
              syncStrategy = 'incremental';
              console.log(`📊 Incremental sync: checking sessions modified since ${new Date(lastSyncTime).toISOString()}`);
              
              Object.keys(allSessions).forEach(date => {
                const daySessions = allSessions[date] || [];
                if (Array.isArray(daySessions)) {
                  daySessions.forEach(session => {
                    // Include sessions that are:
                    // 1. New (created after last sync)
                    // 2. Modified (if they have a lastModified timestamp after last sync)
                    // 3. Active (still ongoing)
                    const sessionTime = new Date(session.startTimeUTC).getTime();
                    const sessionModified = session.lastModified ? new Date(session.lastModified).getTime() : sessionTime;
                    
                    if (sessionModified > lastSyncTime || 
                        session.status === 'active' ||
                        sessionTime > lastSyncTime) {
                      sessionsList.push({
                        ...session,
                        utcDate: date
                      });
                    }
                  });
                }
              });
            } else if (incremental) {
              // RECENT SYNC: Last N days only (when no previous sync timestamp)
              syncStrategy = 'recent';
              console.log(`📊 Recent sync: syncing last ${daysBack} days`);
              
              const cutoffDate = new Date();
              cutoffDate.setDate(cutoffDate.getDate() - daysBack);
              const cutoffDateStr = cutoffDate.toISOString().split('T')[0];
              
              Object.keys(allSessions).forEach(date => {
                if (date >= cutoffDateStr) {
                  const daySessions = allSessions[date] || [];
                  if (Array.isArray(daySessions)) {
                    daySessions.forEach(session => {
                      sessionsList.push({
                        ...session,
                        utcDate: date
                      });
                    });
                  }
                }
              });
            } else {
              // FULL SYNC: All sessions (fallback or explicitly requested)
              syncStrategy = 'full';
              console.log('📊 Full sync: retrieving all sessions');
              
              Object.keys(allSessions).forEach(date => {
                const daySessions = allSessions[date] || [];
                if (Array.isArray(daySessions)) {
                  daySessions.forEach(session => {
                    sessionsList.push({
                      ...session,
                      utcDate: date
                    });
                  });
                }
              });
            }
            
            // Sort by date and time for consistent processing
            sessionsList.sort((a, b) => {
              const dateCompare = b.utcDate.localeCompare(a.utcDate);
              if (dateCompare !== 0) return dateCompare;
              return new Date(b.startTimeUTC).getTime() - new Date(a.startTimeUTC).getTime();
            });
            
            // Deduplicate by session ID to prevent downstream complexity
            const beforeDedup = sessionsList.length;
            const sessionMap = new Map();
            sessionsList.forEach(session => {
              if (session.id) {
                sessionMap.set(session.id, session);
              }
            });
            sessionsList = Array.from(sessionMap.values());
            
            if (beforeDedup !== sessionsList.length) {
              console.log(`🔍 Extension deduplication: ${beforeDedup} → ${sessionsList.length} sessions (removed ${beforeDedup - sessionsList.length} duplicates)`);
            }
            
            console.log(`📊 ${syncStrategy.toUpperCase()} sync found ${sessionsList.length} sessions`);
            console.log('📋 Session dates available:', Object.keys(allSessions));
            console.log('📋 Sync details:', {
              strategy: syncStrategy,
              lastSyncTime: lastSyncTime ? new Date(lastSyncTime).toISOString() : 'never',
              daysBack,
              totalAvailable: Object.values(allSessions).flat().length
            });
            
            // Update last sync timestamp for future incremental syncs
            if (sessionsList.length > 0) {
              await chrome.storage.local.set({
                'last_sync_timestamp': Date.now()
              });
              console.log('✅ Updated last sync timestamp for future incremental syncs');
            }
            
            // Respond with sessions in the expected format
            console.log('📤 [BACKGROUND] Sending response'); sendResponse({ 
              success: true, 
              sessions: sessionsList,
              totalSessions: sessionsList.length,
              syncStrategy,
              datesAvailable: Object.keys(allSessions).length,
              lastSyncTime: lastSyncTime ? new Date(lastSyncTime).toISOString() : null
            });
            
          } catch (error) {
            console.error('❌ Error retrieving site usage sessions:', error);
            console.log('📤 [BACKGROUND] Sending response'); sendResponse({ 
              success: false, 
              error: error.message,
              sessions: []
            });
          }
          break;

        default:
          console.warn('❓ Unknown message type:', type);
          console.log('🔍 DEBUG: Full message object:', message);
          console.log('🔍 DEBUG: Available message types should include GET_TODAY_DEEP_FOCUS_SESSIONS');
          console.log('📤 [BACKGROUND] Sending response'); sendResponse({ success: false, error: 'Unknown message type' });
      }
    } catch (error) {
      console.error('❌ Error handling message:', error);
      console.log('📤 [BACKGROUND] Sending response'); sendResponse({ success: false, error: error.message });
    }
    
    // Return true to keep the message channel open for async responses
    return true;
  }

  /**
   * Handle activity detected from content script
   */
  async handleActivityDetected(tabId) {
    try {
      // If tracking was paused, resume it
      if (!this.currentSession.isActive && this.currentSession.tabId === tabId) {
        const tab = await chrome.tabs.get(tabId);
        await this.resumeTracking(tab);
      }
    } catch (error) {
      console.error('Error handling activity:', error);
    }
  }

  /**
   * Start tracking a website
   */
  async startTracking(tab) {
    try {
      await this.recoverState();
      if (!this.stateManager?.isInitialized) {
        throw new Error('StateManager not available');
      }
      
      // 🎯 IMPROVED: Enhanced tab validation with fallbacks
      if (!this.validateTabForTracking(tab)) {
        return;
      }

      // 🎯 NEW: Verify this tab is currently active before starting tracking
      const isCurrentlyActive = await this.isTabCurrentlyActive(tab.id);
      if (!isCurrentlyActive) {
        console.log(`🚫 Tab ${tab.id} is no longer active, skipping tracking start for:`, this.extractDomain(tab.url));
        return;
      }

      const domain = this.extractDomain(tab.url);
      const now = Date.now();
      
      console.log('🎯 Starting tracking for domain:', domain, 'Tab ID:', tab.id);
      
      // Update heartbeat for user activity
      this.lastHeartbeat = now;

      // Check if we have a paused session for the same domain
      if (!this.currentSession.isActive && this.currentSession.domain === domain) {
        // Resume paused session
        console.log('🔄 Resuming paused session for domain:', domain);
        this.currentSession.tabId = tab.id;
        this.currentSession.startTime = now;
        this.currentSession.lastSaveTime = now;
        this.currentSession.isActive = true;
        console.log(`▶️ Resumed tracking: ${domain}, Tab ID: ${tab.id}`);
        return;
      }

      // Save current session if exists and different domain
      if (this.currentSession.isActive && this.currentSession.domain !== domain) {
        console.log('🔄 Switching from', this.currentSession.domain, 'to', domain);
        await this.stopCurrentTracking();
      }

      // Only create new session if not already tracking this domain
      if (!this.currentSession.isActive || this.currentSession.domain !== domain) {
        console.log('✨ Starting new tracking session for domain:', domain);

        // 🎯 NEW: Double-check tab is still active before creating session
        const stillActive = await this.isTabCurrentlyActive(tab.id);
        if (!stillActive) {
          console.log(`🚫 Tab ${tab.id} became inactive during session creation, aborting`);
          return;
        }

        // Initialize session with proper timing fields
        this.currentSession = {
          tabId: tab.id,
          domain: domain,
          startTime: now,
          lastSaveTime: now,
          savedTime: 0,
          isActive: true
        };

        // 🎯 IMPROVED: Create session in storage with error handling and timing validation
        try {
          await this.storageManager.saveTimeEntry(domain, 0, 1, now, 'create'); // Pass startTime explicitly
          console.log('💾 Session initialized in storage for:', domain);
        } catch (storageError) {
          console.error('⚠️ Failed to initialize session in storage:', storageError);
          // Continue anyway - the session will be created on first save
        }

        // 🎯 IMPROVED: StateManager dispatch with error handling  
        try {
          await this.stateManager.dispatch({
            type: 'START_TRACKING',
            payload: {
              domain: domain,
              startTime: now
            }
          });
        } catch (stateError) {
          console.error('⚠️ StateManager dispatch failed:', stateError);
          // Continue anyway - tracking will work without state dispatch
        }

        console.log(`✅ Started tracking: ${domain}, Tab ID: ${tab.id}`);
      }
      
    } catch (error) {
      console.error('❌ Error in startTracking:', error);
      // Don't re-throw - let the coordinator handle retries
    }
  }

  /**
   * 🆕 NEW: Enhanced tab validation with detailed logging
   */
  validateTabForTracking(tab) {
    if (!tab) {
      console.log('⚠️ Tab validation failed: tab is null/undefined');
      return false;
    }
    
    if (!tab.url) {
      console.log('⚠️ Tab validation failed: no URL available');
      return false;
    }
    
    if (!this.isTrackableUrl(tab.url)) {
      console.log('⚠️ Tab validation failed: URL not trackable:', tab.url);
      return false;
    }
    
    if (!tab.id || tab.id < 0) {
      console.log('⚠️ Tab validation failed: invalid tab ID:', tab.id);
      return false;
    }
    
    console.debug('✅ Tab validation passed:', { id: tab.id, url: tab.url });
    return true;
  }

  /**
   * 🎯 NEW: Check if a tab is currently the active tab
   */
  async isTabCurrentlyActive(tabId) {
    try {
      const tab = await chrome.tabs.get(tabId);
      if (!tab.active) {
        return false;
      }
      
      // Double-check by querying active tabs in the tab's window
      const activeTabs = await chrome.tabs.query({ active: true, windowId: tab.windowId });
      return activeTabs.length > 0 && activeTabs[0].id === tabId;
    } catch (error) {
      console.debug(`Tab ${tabId} validation failed:`, error.message);
      return false;
    }
  }

  /**
   * 🆕 NEW: Cleanup method for proper resource management
   */
  destroy() {
    try {
      // Stop tracking
      if (this.currentSession.isActive) {
        this.stopCurrentTracking();
      }
      
      // Clear intervals
      if (this.saveInterval) {
        clearInterval(this.saveInterval);
        this.saveInterval = null;
      }
      
      if (this.sleepDetectionInterval) {
        clearInterval(this.sleepDetectionInterval);
        this.sleepDetectionInterval = null;
      }
      
      // Clear grace timer
      if (this.graceTimer) {
        clearTimeout(this.graceTimer);
        this.graceTimer = null;
      }
      
      // Cleanup coordinator
      if (this.tabEventCoordinator) {
        this.tabEventCoordinator.destroy();
        this.tabEventCoordinator = null;
      }
      
      console.log('🧹 FocusTimeTracker cleanup completed');
      
    } catch (error) {
      console.error('❌ Error during cleanup:', error);
    }
  }

  /**
   * IMPROVEMENT #2: Stop current tracking with grace period for tab switching
   */
  async stopCurrentTrackingWithGrace() {
    try {
      if (!this.currentSession.isActive || !this.currentSession.startTime) {
        return;
      }

      console.log('⏱️ Starting grace period for tab switch');
      
      // Store current session data for potential restoration
      this.pendingSessionData = { ...this.currentSession };
      
      // Set grace timer
      this.graceTimer = setTimeout(async () => {
        console.log('⏰ Grace period expired - finalizing session stop');
        await this.finalizeSessionStop();
        this.graceTimer = null;
        this.pendingSessionData = null;
      }, this.gracePeriod);
      
    } catch (error) {
      console.error('❌ Error in stopCurrentTrackingWithGrace:', error);
    }
  }

  /**
   * Finalize stopping the session after grace period expires
   */
  async finalizeSessionStop() {
    try {
      if (!this.pendingSessionData) {
        return;
      }

      const now = Date.now();
      const timeSpent = now - this.pendingSessionData.startTime;
      const domain = this.pendingSessionData.domain;

      // IMPROVEMENT #1: Reduce threshold from 1000ms to 500ms and improve rounding
      if (timeSpent > 500 && domain) {
        const roundedTime = Math.round(timeSpent / 1000) * 1000;
        // ✅ FIXED: Pass actual start time to fix timing bug in grace period finalization
        await this.storageManager.saveTimeEntry(domain, roundedTime, 1, this.pendingSessionData.startTime, 'finalize');
        console.log(`Stopped tracking (after grace): ${domain}, Time: ${this.storageManager.formatTime(roundedTime)}`);
      }

      await this.stateManager.dispatch({
        type: 'STOP_TRACKING'
      });
      
      // Reset session
      this.currentSession = {
        tabId: null,
        domain: null,
        startTime: null,
        savedTime: 0,
        isActive: false
      };
      
    } catch (error) {
      console.error('❌ Error in finalizeSessionStop:', error);
    }
  }

  /**
   * 🚨 IMMEDIATE SAVE: Save current session immediately for critical events
   * Used for tab closes, browser closes, extension suspension
   */
  async saveCurrentSessionImmediately() {
    if (!this.currentSession.isActive || !this.currentSession.domain) {
      console.log('⚠️ No active session to save immediately');
      return;
    }
    
    const now = Date.now();
    const lastSaveTime = this.currentSession.lastSaveTime || this.currentSession.startTime;
    const incrementalTime = now - lastSaveTime;
    
    // Only save if meaningful time accumulated (>2 seconds)
    if (incrementalTime > 2000) {
      console.log(`💾 IMMEDIATE SAVE: ${this.currentSession.domain} - ${Math.round(incrementalTime/1000)}s`);
      
      try {
        await this.storageManager.saveTimeEntry(
          this.currentSession.domain, 
          incrementalTime, 
          0, 
          lastSaveTime, 
          'immediate'
        );
        
        this.currentSession.lastSaveTime = now;
        
        // Track immediate save success
        if (this.diagnostics) {
          this.diagnostics.successfulSaves++;
          this.diagnostics.immediateSaves = (this.diagnostics.immediateSaves || 0) + 1;
          this.diagnostics.savedFromDataLoss = (this.diagnostics.savedFromDataLoss || 0) + incrementalTime;
        }
        
        console.log('IMMEDIATE_SAVE_METRIC', {
          domain: this.currentSession.domain,
          timeSpent: incrementalTime,
          trigger: 'critical_event',
          timestamp: now
        });
        
      } catch (error) {
        console.error('❌ Immediate save failed:', error);
        if (this.diagnostics) {
          this.diagnostics.dataLossEvents++;
        }
      }
    } else {
      console.log(`⏭️ Skipping immediate save - insufficient time: ${Math.round(incrementalTime/1000)}s`);
    }
  }

  /**
   * Stop tracking current website and save data (immediate, no grace period)
   */
  async stopCurrentTracking() {
    try {
      await this.recoverState();
      if (!this.stateManager?.isInitialized) {
        throw new Error('StateManager not available');
      }
      if (!this.currentSession.isActive || !this.currentSession.startTime) {
        return;
      }

      const now = Date.now();
      const timeSpent = now - this.currentSession.startTime;
      const domain = this.currentSession.domain;

      // Complete the site usage session first
      if (domain) {
        await this.storageManager.completeSiteUsageSession(domain);
      }

      // Save final session data if significant time spent
      if (timeSpent > 500 && domain) {
        const roundedTime = Math.round(timeSpent / 1000) * 1000; // Round for better accuracy
        // ✅ FIXED: Pass actual start time to fix timing bug
        await this.storageManager.saveTimeEntry(domain, roundedTime, 1, this.currentSession.startTime, 'finalize');
        console.log(`✅ Stopped tracking and completed session: ${domain}, Time: ${this.storageManager.formatTime(roundedTime)}`);
      }

      await this.stateManager.dispatch({
        type: 'STOP_TRACKING'
      });
      
      // Reset current session
      this.currentSession = {
        tabId: null,
        domain: null,
        startTime: null,
        savedTime: 0,
        isActive: false
      };
    } catch (error) {
      console.error('❌ Error in stopCurrentTracking:', error);
    }
  }

  /**
   * Pause tracking (browser lost focus)
   */
  async pauseTracking() {
    if (this.currentSession.isActive) {
      // Just pause, don't save yet - let saveCurrentSession handle it
      this.currentSession.isActive = false;
      console.log('⏸️ Tracking paused for:', this.currentSession.domain);
    }
  }

  /**
   * Resume tracking (browser gained focus)
   */
  async resumeTracking(tab) {
    if (!this.currentSession.isActive && tab && this.isTrackableUrl(tab.url)) {
      const domain = this.extractDomain(tab.url);
      const now = Date.now();
      
      // Update heartbeat for user activity
      this.lastHeartbeat = now;
      
      // Only resume if we have a paused session for the same domain
      if (this.currentSession.domain === domain) {
        this.currentSession.tabId = tab.id;
        this.currentSession.startTime = now;
        this.currentSession.isActive = true;
        console.log(`▶️ Resumed tracking from activity: ${domain}`);
      } else {
        // Different domain, start new tracking
        await this.startTracking(tab);
      }
    }
  }

  /**
   * Check for system sleep based on timestamp gaps
   */
  async checkForSleep() {
    const now = Date.now();
    
    // Use Chrome Idle if available
    if (this.chromeIdleInitialized && chromeIdleHelper) {
      // Let Chrome Idle handle it
      if (!chromeIdleHelper.shouldTrackTime()) {
        // Either locked or extended idle
        if (chromeIdleHelper.isLocked()) {
          console.log('💤 System locked - stopping tracking');
        } else {
          console.log('💤 Extended idle detected - stopping tracking');
        }
        
        if (this.currentSession.isActive) {
          await this.handleSleepDetected();
        }
        return;
      }
      
      // Chrome Idle says we should track - update heartbeat
      this.lastHeartbeat = now;
      return;
    }
    
    // Fallback to time-based detection (30 minutes)
    const timeSinceLastHeartbeat = now - this.lastHeartbeat;
    if (timeSinceLastHeartbeat > 1800000) {
      console.log('💤 Sleep detected (fallback):', Math.round(timeSinceLastHeartbeat / 1000) + 's');
      
      // If we have an active session, save time before sleep and pause
      if (this.currentSession.isActive && this.currentSession.startTime) {
        // Calculate session duration up to last heartbeat (excludes sleep time)
        const timeBeforeSleep = Math.max(0, this.lastHeartbeat - this.currentSession.startTime);
        
        // Save accumulated time before sleep
        if (timeBeforeSleep >= 1000) { // At least 1 second of activity
          await this.storageManager.saveTimeEntry(this.currentSession.domain, timeBeforeSleep, 0, null, 'incremental');
          console.log('💾 Saved time before sleep (fallback):', {
            domain: this.currentSession.domain,
            duration: this.storageManager.formatTime(timeBeforeSleep),
            sleepGap: Math.round(timeSinceLastHeartbeat / 1000) + 's'
          });
        }
        
        // Handle sleep detection (pause session)
        await this.handleSleepDetected();
      }
    }
    
    // Update heartbeat to prevent false sleep detection
    this.lastHeartbeat = now; // CRITICAL: Must update heartbeat
  }
=======
// ===== EXTENSION INITIALIZATION =====
>>>>>>> 03e4bc89

let isInitialized = false;

async function initializeExtension() {
  if (isInitialized) return;
  
  try {
    console.log('🚀 Starting ultra-simple extension initialization...');
    
<<<<<<< HEAD
    console.log('🔍 getCurrentState called - returning focus mode:', focusStats.focusMode, 'at', new Date().toISOString());
    return state;
  }

  /**
   * Save current session progress (enhanced with pause tracking)
   */
  async saveCurrentSession(operationType = 'incremental') {
    try {
      // SAFEGUARD 1: Validate session state
      if (!this.currentSession || !this.currentSession.isActive || !this.currentSession.startTime) {
        return;
      }

      // Tab switch cooldown removed - allowing all saves to prevent data loss
      const now = Date.now();

      // 🎯 ENHANCED: Verify the session's tab is still active before saving
      if (this.currentSession.tabId) {
        const isStillActive = await this.isTabCurrentlyActive(this.currentSession.tabId);
        if (!isStillActive) {
          console.log(`🚫 Session tab ${this.currentSession.tabId} for ${this.currentSession.domain} is no longer active, stopping session`);
          
          // Clear session immediately to prevent further saves
          this.currentSession = {
            tabId: null,
            domain: null,
            startTime: null,
            savedTime: 0,
            isActive: false
          };
          return;
        }
        
        // 🎯 NEW: Double-check that current active tab matches our session
        const tabs = await chrome.tabs.query({ active: true, currentWindow: true });
        const currentActiveTab = tabs[0];
        if (currentActiveTab && currentActiveTab.id !== this.currentSession.tabId) {
          console.log(`🚫 Active tab mismatch: session for ${this.currentSession.tabId}, but active tab is ${currentActiveTab.id}`);
          
          // Clear session to prevent saving for wrong tab
          this.currentSession = {
            tabId: null,
            domain: null,
            startTime: null,
            savedTime: 0,
            isActive: false
          };
          return;
        }
      }

      // SAFEGUARD 2: Prevent concurrent execution and sleep processing
      if (this.isSaving || this.isProcessingSleep) {
        console.debug('⏭️ Save already in progress or processing sleep, skipping');
        return;
      }
      this.isSaving = true;
      
      // SAFEGUARD 3: Validate timestamps and handle undefined lastHeartbeat
      if (!this.lastHeartbeat) {
        console.warn('⚠️ lastHeartbeat undefined, initializing to current time');
        this.lastHeartbeat = now;
        this.currentSession.lastSaveTime = now; // Initialize last save time
        return;
      }
      
      const timeSinceLastHeartbeat = now - this.lastHeartbeat;
      
      // DEFENSIVE CHECK: Check for sleep BEFORE calculating session duration
      if (timeSinceLastHeartbeat > 1800000) { // 30 minutes gap indicates sleep
        console.log('💤 Sleep detected during save - handling sleep condition');
        
        // ✅ FIX: Calculate incremental time up to last heartbeat
        const lastSaveTime = this.currentSession.lastSaveTime || this.currentSession.startTime;
        const incrementalDuration = Math.max(0, this.lastHeartbeat - lastSaveTime);
        
        // Save incremental time before sleep if any - tab switch cooldown removed
        if (incrementalDuration >= 1000) {
          await this.storageManager.saveTimeEntry(this.currentSession.domain, incrementalDuration, 0, lastSaveTime, 'incremental');
          this.currentSession.lastSaveTime = this.lastHeartbeat; // Update last save time
          console.log('💾 Saved incremental time before sleep:', {
            domain: this.currentSession.domain,
            incrementalDuration: this.storageManager.formatTime(incrementalDuration),
            sleepGap: Math.round(timeSinceLastHeartbeat / 1000) + 's'
          });
        }
        
        this.isProcessingSleep = true;
        try {
          await this.handleSleepDetected();
        } finally {
          this.isProcessingSleep = false;
        }
        return;
      }
      
      // ✅ FIX: Calculate INCREMENTAL duration since last save, not total duration
      const lastSaveTime = this.currentSession.lastSaveTime || this.currentSession.startTime;
      const incrementalDuration = now - lastSaveTime;
      
      // 🔥 NEW: Additional safeguards against duration inflation
      
      // Prevent saving if incremental duration is unreasonably long
      if (incrementalDuration > 600000) { // 10 minutes max per save cycle (reduced from 1 hour)
        console.warn('⚠️ Incremental duration excessive:', Math.round(incrementalDuration/1000) + 's - possible missed sleep. Resetting...');
        this.currentSession.lastSaveTime = now;
        return;
      }
      
      // Prevent tiny increments that could accumulate incorrectly
      if (incrementalDuration < 1000) { // Less than 1 second
        console.debug('⏭️ Skipping save - incremental duration too small:', incrementalDuration, 'ms');
        return;
      }
      
      // 🔥 NEW: Check for session lifetime reasonableness
      const totalSessionLifetime = now - this.currentSession.startTime;
      if (totalSessionLifetime > 28800000) { // 8 hours max session lifetime (FINAL)
        // 📊 EVIDENCE LOGGING: Track session terminations  
        const totalHours = Math.round(totalSessionLifetime / 3600000 * 10) / 10;
        console.warn('🚨 SESSION LIFETIME CAP HIT (8hr limit):', {
          domain: this.currentSession.domain,
          totalHours: totalHours + 'h',
          forcedTermination: true,
          status: 'FINAL_IMPLEMENTATION',
          dataLossRisk: 'MINIMAL',
          timestamp: new Date().toISOString()
        });
        await this.stopCurrentTracking();
        return;
      }
      
      // ✅ IMPROVEMENT: Only save meaningful incremental time with stricter validation
      if (incrementalDuration >= 2000 && incrementalDuration <= 600000) { // 2 seconds to 10 minutes range (PHASE 3 TEST)
        // Tab switch cooldown removed - save all incremental time
        
        await this.storageManager.saveTimeEntry(this.currentSession.domain, incrementalDuration, 0, lastSaveTime, 'incremental');
        
        // ✅ FIX: Update last save time to current time (not start time!)
        this.currentSession.lastSaveTime = now;
        
        console.log('💾 Session updated (incremental):', {
          domain: this.currentSession.domain,
          incrementalDuration: this.storageManager.formatTime(incrementalDuration),
          totalSessionTime: this.storageManager.formatTime(totalSessionLifetime)
        });
      } else {
        // 📊 EVIDENCE LOGGING: Track when incremental saves are blocked by range caps
        if (incrementalDuration > 600000) { // More than 10 minutes
          console.warn('🚨 INCREMENTAL RANGE CAP HIT (10min limit):', {
            incrementalMinutes: Math.round(incrementalDuration / 60000 * 10) / 10,
            domain: this.currentSession.domain,
            dataLoss: 'BLOCKED_SAVE', 
            reason: 'exceeds_10min_range',
            phase: 'PHASE_3_TEST',
            timestamp: new Date().toISOString()
          });
        }
        console.debug('⏭️ Skipping save - duration outside valid range:', Math.round(incrementalDuration/1000) + 's');
      }
    } catch (error) {
      console.error('❌ Error saving session:', error);
    } finally {
      // SAFEGUARD: Always reset the saving flag
      this.isSaving = false;
    }
  }

  /**
   * Extract domain from URL
   */
  extractDomain(url) {
    try {
      const urlObj = new URL(url);
      return urlObj.hostname.replace('www.', '');
    } catch (error) {
      return 'unknown';
=======
    // Initialize Chrome storage
    const storage = await chrome.storage.local.get(['site_usage_sessions', 'blockedSites', 'defaultSitesApplied']);
    if (!storage.site_usage_sessions) {
      await chrome.storage.local.set({ site_usage_sessions: {} });
      console.log('🆕 Initialized site_usage_sessions storage');
>>>>>>> 03e4bc89
    }
    
    // Initialize default blocked sites for new users (only on first install)
    if (!storage.defaultSitesApplied && (!storage.blockedSites || storage.blockedSites.length === 0)) {
      const defaultSites = getDefaultBlockedSites();
      await chrome.storage.local.set({ 
        blockedSites: defaultSites,
        defaultSitesApplied: true
      });
      console.log('🆕 Initialized default blocked sites for new user:', defaultSites.length, 'sites');
      console.log('📋 Default sites:', defaultSites.join(', '));
    } else if (storage.blockedSites) {
      console.log('✅ Existing blocked sites found:', storage.blockedSites.length, 'sites');
    } else {
      console.log('ℹ️ User previously cleared blocked sites - respecting preference');
    }
    
    // Initialize Chrome Idle API
    await chromeIdleHelper.initialize();
    
    // Start master timer
    startMasterTimer();
    
    // Set initial state
    trackingState.currentDate = DateUtils.getLocalDateString();
    trackingState.lastHeartbeat = Date.now();
    
    isInitialized = true;
    console.log('✅ Ultra-simple extension initialized successfully');
    
  } catch (error) {
    console.error('❌ Extension initialization failed:', error);
    throw error;
  }
}

// ===== MESSAGE HANDLING =====

chrome.runtime.onMessage.addListener((message, sender, sendResponse) => {
  console.log('📨 Received message:', message.type);
  
  // Handle ping messages
  if (message.type === 'PING') {
    sendResponse({ success: true, initialized: isInitialized });
    return false;
  }
  
  // Handle health check
  if (message.type === 'EXTENSION_HEALTH_CHECK') {
    sendResponse({
      type: 'EXTENSION_HEALTH_RESPONSE',
      status: 'ok',
      timestamp: Date.now(),
      initialized: isInitialized
    });
    return false;
  }
  
  // Handle get stats (original handler) - FIXED: Convert seconds to milliseconds
  if (message.type === 'GET_STATS') {
    const today = DateUtils.getLocalDateString();
    chrome.storage.local.get(['site_usage_sessions']).then(storage => {
      const sessions = storage.site_usage_sessions?.[today] || [];
      const stats = {
        totalTime: sessions.reduce((sum, s) => sum + (s.duration || 0), 0) * 1000, // Convert seconds to milliseconds
        sitesVisited: sessions.length,
        sites: {}
      };
      
      sessions.forEach(session => {
        stats.sites[session.domain] = {
          time: (session.duration || 0) * 1000, // Convert seconds to milliseconds
          visits: session.visits || 0
        };
      });
      
      sendResponse({ success: true, data: stats });
    }).catch(error => {
      sendResponse({ success: false, error: error.message });
    });
    return true; // Keep channel open
  }
  
  // Handle realtime stats - FIXED: Convert seconds to milliseconds
  if (message.type === 'GET_REALTIME_STATS') {
    const today = DateUtils.getLocalDateString();
    chrome.storage.local.get(['site_usage_sessions']).then(storage => {
      const sessions = storage.site_usage_sessions?.[today] || [];
      const stats = {
        totalTime: sessions.reduce((sum, s) => sum + (s.duration || 0), 0) * 1000, // Convert seconds to milliseconds
        sitesVisited: sessions.length,
        sites: {}
      };
      
      sessions.forEach(session => {
        stats.sites[session.domain] = {
          time: (session.duration || 0) * 1000, // Convert seconds to milliseconds
          visits: session.visits || 0
        };
      });
      
      console.log('📊 GET_REALTIME_STATS response:', { totalTime: stats.totalTime, sitesCount: Object.keys(stats.sites).length });
      sendResponse({ success: true, data: stats });
    }).catch(error => {
      console.error('❌ GET_REALTIME_STATS error:', error);
      sendResponse({ success: false, error: error.message });
    });
    return true; // Keep channel open
  }
  
  // Handle complete stats - FIXED: Convert seconds to milliseconds  
  if (message.type === 'GET_COMPLETE_STATS') {
    const today = DateUtils.getLocalDateString();
    chrome.storage.local.get(['site_usage_sessions']).then(storage => {
      const sessions = storage.site_usage_sessions?.[today] || [];
      
      // Group sessions by domain for better aggregation
      const domainStats = {};
      sessions.forEach(session => {
        const domain = session.domain;
        if (!domainStats[domain]) {
          domainStats[domain] = {
            timeSpent: 0,
            visits: 0,
            sessions: []
          };
        }
        domainStats[domain].timeSpent += (session.duration || 0) * 1000; // Convert seconds to milliseconds
        domainStats[domain].visits += (session.visits || 0);
        domainStats[domain].sessions.push(session);
      });
      
      const stats = {
        totalTime: sessions.reduce((sum, s) => sum + (s.duration || 0), 0) * 1000, // Convert seconds to milliseconds
        sitesVisited: Object.keys(domainStats).length,
        sites: domainStats
      };
      
      console.log('📊 GET_COMPLETE_STATS response:', { totalTime: stats.totalTime, sitesCount: stats.sitesVisited });
      sendResponse({ success: true, data: stats });
    }).catch(error => {
      console.error('❌ GET_COMPLETE_STATS error:', error);
      sendResponse({ success: false, error: error.message });
    });
    return true; // Keep channel open
  }
  
  // Handle comprehensive diagnostics
  if (message.type === 'GET_DIAGNOSTICS') {
    const uptime = Date.now() - trackingState.diagnostics.startTime;
    const diagnosticReport = {
      ...trackingState.diagnostics,
      uptimeMs: uptime,
      uptimeFormatted: Math.round(uptime / 1000) + 's',
      currentDomain: trackingState.currentDomain,
      currentDate: trackingState.currentDate,
      dataLossRate: trackingState.diagnostics.tabSwitches > 0 
        ? Math.round((1 - (trackingState.diagnostics.immediateSaves / trackingState.diagnostics.tabSwitches)) * 100) + '%'
        : '0%',
      immediateSaveSuccessRate: trackingState.diagnostics.immediateSaves > 0
        ? Math.round((trackingState.diagnostics.immediateSaves / (trackingState.diagnostics.immediateSaves + trackingState.diagnostics.firebaseSyncFailures)) * 100) + '%'
        : '100%',
      averageSecondsPerSave: trackingState.diagnostics.immediateSaves > 0
        ? Math.round(trackingState.diagnostics.savedFromDataLossSeconds / trackingState.diagnostics.immediateSaves)
        : 0
    };
    
    console.log('📊 TAB SWITCH DIAGNOSTICS REPORT:', diagnosticReport);
    
    sendResponse({ success: true, data: diagnosticReport });
    return false;
  }
  
  // Handle diagnostics reset
  if (message.type === 'RESET_DIAGNOSTICS') {
    trackingState.diagnostics = {
      immediateSaves: 0,
      tabCloseSaves: 0,
      browserCloseSaves: 0,
      savedFromDataLossSeconds: 0,
      tabSwitches: 0,
      sessionMerges: 0,
      overlapBufferUsed: 0,
      firebaseSyncAttempts: 0,
      firebaseSyncFailures: 0,
      startTime: Date.now()
    };
    console.log('🧹 Diagnostics reset successfully');
    sendResponse({ success: true, message: 'Diagnostics reset' });
    return false;
  }
  
  // Handle current session info
  if (message.type === 'GET_CURRENT_SESSION') {
    const sessionInfo = {
      currentDomain: trackingState.currentDomain,
      currentDate: trackingState.currentDate,
      lastHeartbeat: trackingState.lastHeartbeat,
      timeSinceLastHeartbeat: Date.now() - trackingState.lastHeartbeat,
      isActive: chromeIdleHelper.shouldTrackTime()
    };
    
    sendResponse({ success: true, data: sessionInfo });
    return false;
  }
  
  // Handle focus mode toggle
  if (message.type === 'TOGGLE_FOCUS_MODE') {
    (async () => {
      try {
        // Get current focus mode state from storage
        const storage = await chrome.storage.local.get(['focusMode']);
        const currentFocusMode = storage.focusMode || false;
        const newFocusMode = !currentFocusMode;
        
        // Update focus mode state in storage
        await chrome.storage.local.set({ focusMode: newFocusMode });
        
        console.log(`🎯 Focus mode toggled: ${currentFocusMode} → ${newFocusMode}`);
        
        sendResponse({ 
          success: true, 
          focusMode: newFocusMode,
          message: newFocusMode ? 'Deep Focus mode activated' : 'Deep Focus mode deactivated'
        });
      } catch (error) {
        console.error('❌ Error toggling focus mode:', error);
        sendResponse({ success: false, error: error.message });
      }
    })();
    return true; // Keep channel open for async
  }
  
  // Handle get focus mode state
  if (message.type === 'GET_FOCUS_STATE') {
    (async () => {
      try {
        const storage = await chrome.storage.local.get(['focusMode']);
        const focusMode = storage.focusMode || false;
        
        sendResponse({ 
          success: true, 
          focusMode: focusMode,
          data: { isActive: focusMode }
        });
      } catch (error) {
        console.error('❌ Error getting focus state:', error);
        sendResponse({ success: false, error: error.message });
      }
    })();
    return true; // Keep channel open for async
  }

  // Handle user info request
  if (message.type === 'GET_USER_INFO') {
    (async () => {
      try {
        const storage = await chrome.storage.local.get(['userInfo']);
        if (storage.userInfo) {
          console.log('✅ GET_USER_INFO: Found user info:', storage.userInfo);
          sendResponse({ success: true, data: storage.userInfo });
        } else {
          console.log('ℹ️ GET_USER_INFO: No user info found');
          sendResponse({ success: false, error: 'No user info available' });
        }
      } catch (error) {
        console.error('❌ Error getting user info:', error);
        sendResponse({ success: false, error: error.message });
      }
    })();
    return true; // Keep channel open for async
  }

  // Handle current state request  
  if (message.type === 'GET_CURRENT_STATE') {
    (async () => {
      try {
        const storage = await chrome.storage.local.get(['focusMode']);
        const focusMode = storage.focusMode || false;
        
        const currentState = {
          focusMode: focusMode,
          isInitialized: isInitialized,
          currentDomain: trackingState.currentDomain,
          lastHeartbeat: trackingState.lastHeartbeat
        };
        
        console.log('✅ GET_CURRENT_STATE:', currentState);
        sendResponse({ success: true, data: currentState });
      } catch (error) {
        console.error('❌ Error getting current state:', error);
        sendResponse({ success: false, error: error.message });
      }
    })();
    return true; // Keep channel open for async
  }
  
  // Handle SET_USER_ID from web app
  if (message.type === 'SET_USER_ID') {
    (async () => {
      try {
        console.log('🔄 SET_USER_ID received:', message.payload);
        
        // Create user info object from payload
        const userInfo = {
          userId: message.payload.userId,
          displayName: message.payload.displayName,
          userEmail: message.payload.userEmail,
          timezone: message.payload.timezone,
          lastUpdated: Date.now()
        };
        
        // Store user info in local storage
        await chrome.storage.local.set({ userInfo });
        console.log('✅ User info stored in local storage:', userInfo);
        
        // Notify popup of user info update
        try {
          chrome.runtime.sendMessage({
            type: 'USER_INFO_UPDATED',
            payload: userInfo
          }).catch(() => {
            console.debug('📝 Popup not available for user info update notification');
          });
        } catch (error) {
          console.debug('📝 Could not notify popup of user info update:', error.message);
        }
        
        sendResponse({ success: true, message: 'User info updated' });
      } catch (error) {
        console.error('❌ Error handling SET_USER_ID:', error);
        sendResponse({ success: false, error: error.message });
      }
    })();
    return true; // Keep channel open for async
  }

  // Handle SET_USER_INFO from web app (complete user info)
  if (message.type === 'SET_USER_INFO') {
    (async () => {
      try {
        console.log('🔄 SET_USER_INFO received:', message.payload);
        
        // Store complete user info
        const userInfo = {
          ...message.payload,
          lastUpdated: Date.now()
        };
        
        await chrome.storage.local.set({ userInfo });
        console.log('✅ Complete user info stored:', userInfo);
        
        // Notify popup of user info update
        try {
          chrome.runtime.sendMessage({
            type: 'USER_INFO_UPDATED',
            payload: userInfo
          }).catch(() => {
            console.debug('📝 Popup not available for user info update notification');
          });
        } catch (error) {
          console.debug('📝 Could not notify popup of user info update:', error.message);
        }
        
        sendResponse({ success: true, message: 'Complete user info updated' });
      } catch (error) {
        console.error('❌ Error handling SET_USER_INFO:', error);
        sendResponse({ success: false, error: error.message });
      }
    })();
    return true; // Keep channel open for async
  }

  // Handle SET_BLOCKED_SITES from web app
  if (message.type === 'SET_BLOCKED_SITES') {
    (async () => {
      try {
        console.log('🔄 SET_BLOCKED_SITES received:', message.payload);
        
        // Extract blocked sites from payload
        const blockedSites = Array.isArray(message.payload) 
          ? message.payload 
          : (message.payload?.blockedSites || []);
        
        // Store blocked sites
        await chrome.storage.local.set({ blockedSites });
        console.log('✅ Blocked sites synced from web app:', blockedSites);
        
        // Notify popup and other parts of extension
        try {
          chrome.runtime.sendMessage({
            type: 'EXTENSION_BLOCKED_SITES_UPDATED',
            payload: { blockedSites }
          }).catch(() => {
            console.debug('📝 No listeners for blocked sites update');
          });
        } catch (error) {
          console.debug('📝 Could not broadcast blocked sites update:', error.message);
        }
        
        sendResponse({ success: true, message: 'Blocked sites synced', count: blockedSites.length });
      } catch (error) {
        console.error('❌ Error handling SET_BLOCKED_SITES:', error);
        sendResponse({ success: false, error: error.message });
      }
    })();
    return true; // Keep channel open for async
  }

  // Handle GET_BLOCKED_SITES request
  if (message.type === 'GET_BLOCKED_SITES') {
    (async () => {
      try {
        const storage = await chrome.storage.local.get(['blockedSites']);
        const blockedSites = storage.blockedSites || [];
        
        console.log('✅ GET_BLOCKED_SITES: Found sites:', blockedSites);
        sendResponse({ success: true, data: blockedSites });
      } catch (error) {
        console.error('❌ Error getting blocked sites:', error);
        sendResponse({ success: false, error: error.message });
      }
    })();
    return true; // Keep channel open for async
  }

  // Handle ADD_BLOCKED_SITE request
  if (message.type === 'ADD_BLOCKED_SITE') {
    (async () => {
      try {
        const domain = message.payload?.domain;
        if (!domain) {
          sendResponse({ success: false, error: 'Domain is required' });
          return;
        }

        // Clean domain (remove protocol, www, path)
        const cleanDomain = domain.replace(/^https?:\/\//, '').replace(/^www\./, '').split('/')[0];
        
        // Get current blocked sites
        const storage = await chrome.storage.local.get(['blockedSites']);
        const blockedSites = storage.blockedSites || [];
        
        // Check if already blocked
        if (blockedSites.includes(cleanDomain)) {
          sendResponse({ success: false, error: 'Site is already blocked' });
          return;
        }
        
        // Add to blocked sites
        blockedSites.push(cleanDomain);
        await chrome.storage.local.set({ blockedSites });
        
        console.log('✅ ADD_BLOCKED_SITE: Added', cleanDomain);
        sendResponse({ success: true, domain: cleanDomain, message: 'Site blocked successfully' });
        
        // Notify content scripts in web app tabs
        try {
          const tabs = await chrome.tabs.query({url: ['*://app.make10000hours.com/*', '*://localhost:*/*']});
          for (const tab of tabs) {
            chrome.tabs.sendMessage(tab.id, {
              type: 'EXTENSION_BLOCKED_SITES_UPDATED',
              payload: { blockedSites }
            }).catch(() => {
              console.debug('📝 Could not notify tab', tab.id, 'of blocked sites update');
            });
          }
          console.log('✅ Notified', tabs.length, 'web app tabs of blocked sites update');
        } catch (error) {
          console.debug('📝 Could not notify web app tabs:', error.message);
        }
        
      } catch (error) {
        console.error('❌ Error adding blocked site:', error);
        sendResponse({ success: false, error: error.message });
      }
    })();
    return true; // Keep channel open for async
  }

  // Handle REMOVE_BLOCKED_SITE request
  if (message.type === 'REMOVE_BLOCKED_SITE') {
    (async () => {
      try {
        const domain = message.payload?.domain;
        if (!domain) {
          sendResponse({ success: false, error: 'Domain is required' });
          return;
        }

        // Clean domain (remove protocol, www, path)
        const cleanDomain = domain.replace(/^https?:\/\//, '').replace(/^www\./, '').split('/')[0];
        
        // Get current blocked sites
        const storage = await chrome.storage.local.get(['blockedSites']);
        const blockedSites = storage.blockedSites || [];
        
        // Check if site is blocked
        const index = blockedSites.indexOf(cleanDomain);
        if (index === -1) {
          sendResponse({ success: false, error: 'Site is not blocked' });
          return;
        }
        
        // Remove from blocked sites
        blockedSites.splice(index, 1);
        await chrome.storage.local.set({ blockedSites });
        
        console.log('✅ REMOVE_BLOCKED_SITE: Removed', cleanDomain);
        sendResponse({ success: true, domain: cleanDomain, message: 'Site unblocked successfully' });
        
        // Notify content scripts in web app tabs
        try {
          const tabs = await chrome.tabs.query({url: ['*://app.make10000hours.com/*', '*://localhost:*/*']});
          for (const tab of tabs) {
            chrome.tabs.sendMessage(tab.id, {
              type: 'EXTENSION_BLOCKED_SITES_UPDATED',
              payload: { blockedSites }
            }).catch(() => {
              console.debug('📝 Could not notify tab', tab.id, 'of blocked sites update');
            });
          }
          console.log('✅ Notified', tabs.length, 'web app tabs of blocked sites update');
        } catch (error) {
          console.debug('📝 Could not notify web app tabs:', error.message);
        }
        
      } catch (error) {
        console.error('❌ Error removing blocked site:', error);
        sendResponse({ success: false, error: error.message });
      }
    })();
    return true; // Keep channel open for async
  }

  // For other messages, ensure initialization
  if (!isInitialized) {
    console.log('⚠️ Extension not initialized, initializing now...');
    initializeExtension().then(() => {
      sendResponse({ success: true, message: 'Extension initialized' });
    }).catch(error => {
      sendResponse({ success: false, error: 'Extension initialization failed' });
    });
    return true;
  }
  
  console.warn('⚠️ Unhandled message type:', message.type);
  sendResponse({ success: false, error: 'Unknown message type' });
  return false;
});

// ===== EXTENSION LIFECYCLE =====

chrome.runtime.onInstalled.addListener(() => {
  initializeExtension().catch(error => {
    console.error('❌ Extension installation initialization failed:', error);
  });
});

chrome.runtime.onStartup.addListener(() => {
  initializeExtension().catch(error => {
    console.error('❌ Extension startup initialization failed:', error);
  });
});

// Critical cleanup on shutdown with immediate save
chrome.runtime.onSuspend.addListener(async () => {
  console.log('🚨 Extension suspending - emergency save');
  try {
    await performImmediateSave('extension_suspend');
    await completeActiveSessions();
    if (masterTimer) clearInterval(masterTimer);
    console.log('✅ Emergency save completed successfully');
  } catch (error) {
    console.error('❌ Emergency save failed:', error);
  }
});

// Additional suspend handlers for better coverage
chrome.runtime.onSuspendCanceled.addListener(() => {
  console.log('🔄 Suspend canceled - restarting tracking');
  if (!masterTimer) {
    startMasterTimer();
  }
});

// Initialize immediately
initializeExtension().catch(error => {
  console.error('❌ Top-level initialization failed:', error);
});

console.log('🎯 Ultra-Simple Domain-Day Tracking System loaded - ~150 lines vs 7300+ lines replaced');<|MERGE_RESOLUTION|>--- conflicted
+++ resolved
@@ -97,147 +97,9 @@
     this.initialized = true;
     return true;
   }
-<<<<<<< HEAD
-};
-
-// CONFIGURATION - Choose your tracking philosophy
-const TRACKING_CONFIG = {
-  // Option 1: STRICT - Track ALL time when unlocked (may overcount)
-  // EXTENDED_IDLE_MINUTES: 0,
-  
-  // Option 2: BALANCED - Stop after 10 min idle (recommended)
-  EXTENDED_IDLE_MINUTES: 10,
-  
-  // Option 3: CONSERVATIVE - Stop after 30 min idle
-  // EXTENDED_IDLE_MINUTES: 30,
-};
-
-/**
- * Simple Chrome Idle Integration
- * Only tracks lock state and configurable extended idle
- */
-class ChromeIdleHelper {
-  constructor() {
-    this.currentState = 'active';
-    this.idleStartTime = null;
-    this.initialized = false;
-    
-    // Apply configuration
-    this.EXTENDED_IDLE_THRESHOLD = TRACKING_CONFIG.EXTENDED_IDLE_MINUTES * 60 * 1000;
-  }
-  
-  async initialize() {
-    if (!chrome.idle) {
-      console.warn('⚠️ Chrome Idle API not available');
-      return false;
-    }
-    
-    // Set Chrome to check every 60 seconds
-    chrome.idle.setDetectionInterval(60);
-    
-    // Get initial state
-    chrome.idle.queryState(60, (state) => {
-      this.currentState = state;
-      console.log('🎯 Chrome Idle initialized:', state);
-    });
-    
-    // Listen for changes
-    chrome.idle.onStateChanged.addListener((newState) => {
-      const oldState = this.currentState;
-      this.currentState = newState;
-      
-      // Track when idle starts
-      if (newState === 'idle' && oldState === 'active') {
-        this.idleStartTime = Date.now();
-      } else if (newState === 'active') {
-        this.idleStartTime = null;
-      }
-      
-      console.log(`🔄 Chrome Idle: ${oldState} → ${newState}`);
-      
-      // Notify the main tracker - use global reference for service workers
-      if (self.focusTimeTracker) {
-        self.focusTimeTracker.onIdleStateChanged(newState, oldState);
-      }
-    });
-    
-    this.initialized = true;
-    return true;
-  }
-  
-  shouldTrackTime() {
-    // Never track when locked
-    if (this.currentState === 'locked') {
-      return false;
-    }
-    
-    // If extended idle is disabled (0), always track
-    if (this.EXTENDED_IDLE_THRESHOLD === 0) {
-      return true;
-    }
-    
-    // Check for extended idle
-    if (this.currentState === 'idle' && this.idleStartTime) {
-      const idleDuration = Date.now() - this.idleStartTime;
-      if (idleDuration > this.EXTENDED_IDLE_THRESHOLD) {
-        return false; // Been idle too long
-      }
-    }
-    
-    return true;
-  }
-  
-  isLocked() {
-    return this.currentState === 'locked';
-  }
-}
-
-// Create global instance
-const chromeIdleHelper = new ChromeIdleHelper();
-
-// At the top of the file
-const ExtensionEventBus = {
-  EVENTS: {
-    DEEP_FOCUS_UPDATE: 'DEEP_FOCUS_TIME_UPDATED',
-    FOCUS_STATE_CHANGE: 'FOCUS_STATE_CHANGED'
-  },
-
-  async emit(eventName, payload) {
-    try {
-      const manifestData = chrome.runtime.getManifest();
-      
-      // Use a Promise wrapper to properly handle the async rejection
-      await new Promise((resolve, reject) => {
-        chrome.runtime.sendMessage({
-          type: eventName,
-          payload: {
-            ...payload,
-            _version: manifestData.version,
-            _timestamp: Date.now()
-          }
-        }, (response) => {
-          if (chrome.runtime.lastError) {
-            // Expected error when no listeners are connected
-            if (chrome.runtime.lastError.message?.includes('Could not establish connection') ||
-                chrome.runtime.lastError.message?.includes('receiving end does not exist')) {
-              console.debug(`📡 No listeners for event: ${eventName}`);
-            } else {
-              console.warn(`⚠️ Event emission error: ${eventName}`, chrome.runtime.lastError);
-            }
-            resolve(); // Don't reject, just resolve to prevent uncaught promise
-          } else {
-            resolve(response);
-          }
-        });
-      });
-    } catch (error) {
-      console.warn(`⚠️ Event emission failed: ${eventName}`, error);
-    }
-=======
   
   shouldTrackTime() {
     return this.currentState === 'active';
->>>>>>> 03e4bc89
   }
 }
 
@@ -707,5525 +569,7 @@
   }
 });
 
-<<<<<<< HEAD
-  getDefaultSettings() {
-    return {
-      trackingEnabled: true,
-      blockingEnabled: false,
-      focusMode: false,
-      blockedSites: [],
-      categories: this.getDefaultSiteCategories()
-    };
-  }
-
-  async saveTimeEntry(domain, incrementalTimeSpent, visits = 1, actualStartTime = null, operationType = 'create') {
-    try {
-      const now = new Date();
-      const today = DateUtils.getLocalDateString();
-      
-      // 🎯 NEW: Reject finalization without valid startTime
-      if (operationType === 'finalize' && !actualStartTime) {
-        console.error('❌ Finalization rejected - no valid startTime for:', domain);
-        return null; // Don't create bogus session
-      }
-      
-      // 🎯 NEW: Enhanced timing validation to prevent sessions created with wrong timestamps
-      if (actualStartTime) {
-        const timeDiff = now.getTime() - new Date(actualStartTime).getTime();
-        // Prevent sessions with start times that are unreasonably far in the future or past
-        if (timeDiff < 0) {
-          console.warn('⚠️ actualStartTime is in the future, rejecting session creation');
-          return null; // Don't create session with future timestamp
-        } else if (timeDiff > 86400000) { // 24 hours
-          console.warn('⚠️ actualStartTime is more than 24 hours old, rejecting session creation');
-          return null; // Don't create session with very old timestamp
-        }
-        
-        // 🎯 NEW: Additional validation for incremental saves (visits = 0)
-        if (visits === 0 && timeDiff > 300000) { // 5 minutes
-          console.warn('⚠️ Incremental save with old timestamp, possible timing race condition');
-          console.log('🔍 Timing details:', {
-            domain,
-            actualStartTime: new Date(actualStartTime).toISOString(),
-            currentTime: now.toISOString(),
-            timeDiff: Math.round(timeDiff / 1000) + 's',
-            incrementalTimeSpent: Math.round(incrementalTimeSpent / 1000) + 's'
-          });
-          
-          // If the timing looks suspicious for an incremental save, reject it
-          if (timeDiff > incrementalTimeSpent + 60000) { // Start time is more than 1 minute older than the duration
-            console.error('❌ Rejecting session save due to timing inconsistency');
-            return null;
-          }
-        }
-      }
-      
-      // 🎯 NEW: Additional check for visits=0 (incremental saves) - these should not create new sessions
-      if (visits === 0) {
-        // Get existing sessions first to check if we have an active session
-        const storage = await chrome.storage.local.get(['site_usage_sessions']);
-        const sessions = storage.site_usage_sessions || {};
-        
-        if (!sessions[today]) {
-          sessions[today] = [];
-        }
-        
-        // Look for existing active session for this domain
-        const existingActiveSession = sessions[today].find(s => 
-          s.domain === domain && s.status === 'active'
-        );
-        
-        if (!existingActiveSession) {
-          console.warn('⚠️ Incremental save (visits=0) attempted but no active session exists for:', domain);
-          console.log('🚫 Rejecting incremental save without active session to prevent orphaned session creation');
-          
-          // 📊 Track blocked save for diagnostics
-          if (this.focusTimeTracker?.diagnostics) {
-            this.focusTimeTracker.diagnostics.blockedSaves++;
-          }
-          
-          return null;
-        }
-        
-        // 🎯 NEW: Validate that the incremental save makes sense temporally
-        const sessionAge = now.getTime() - new Date(existingActiveSession.startTime).getTime();
-        if (incrementalTimeSpent > sessionAge + 60000) { // Incremental time is more than session age + 1 minute buffer
-          console.error('❌ Incremental time exceeds session age, possible timing issue:', {
-            domain,
-            sessionAge: Math.round(sessionAge / 1000) + 's',
-            incrementalTime: Math.round(incrementalTimeSpent / 1000) + 's'
-          });
-          return null;
-        }
-      }
-      
-      // Get existing sessions
-      const storage = await chrome.storage.local.get(['site_usage_sessions']);
-      const sessions = storage.site_usage_sessions || {};
-      
-      if (!sessions[today]) {
-        sessions[today] = [];
-      }
-      
-      // 🔥 FIX 1: First close any other active sessions for this domain to prevent duplicates
-      sessions[today].forEach(session => {
-        if (session.domain === domain && session.status === 'active') {
-          // Mark old active sessions as completed
-          session.status = 'completed';
-          session.endTime = now;
-          session.endTimeUTC = now.toISOString();
-          console.log('🔄 Closed previous active session:', session.id, 'for domain:', domain);
-        }
-      });
-      
-      // Find the most recent session for this domain (active or completed)
-      let activeSession = sessions[today]
-        .filter(s => s.domain === domain)
-        .sort((a, b) => new Date(b.updatedAt) - new Date(a.updatedAt))[0];
-      
-      // 🔥 FIX 2: Only create new session if none exists OR the last session is too old (30+ minutes gap)
-      const shouldCreateNewSession = !activeSession || 
-        (now - new Date(activeSession.updatedAt)) > 1800000; // 30 minutes
-      
-      if (shouldCreateNewSession && visits > 0) { // Only create new sessions for actual visits (not incremental saves)
-        // 🎯 FIX: Use actualStartTime if provided, otherwise use current time
-        const sessionStartTime = actualStartTime ? new Date(actualStartTime) : now;
-        
-        // 🎯 NEW: Additional validation for session creation timing
-        const sessionAge = now.getTime() - sessionStartTime.getTime();
-        if (sessionAge < 0) {
-          console.error('❌ Cannot create session with future start time, aborting');
-          return null;
-        }
-        
-        // Create new session
-        activeSession = {
-          id: this.generateSiteUsageSessionId(),
-          domain: domain,
-          userId: this.currentUserId || 'anonymous',
-          startTime: sessionStartTime, // ✅ FIXED: Use actual start time, not current time
-          endTime: null,
-          duration: 0,
-          status: 'active',
-          isActive: true,
-          visits: 0,
-          createdAt: now, // Created time is still current time
-          updatedAt: now,
-          startTimeUTC: sessionStartTime.toISOString(),
-          endTimeUTC: null,
-          timezone: Intl.DateTimeFormat().resolvedOptions().timeZone,
-          utcDate: now.toISOString().split('T')[0]
-        };
-        sessions[today].push(activeSession);
-        
-        console.log('✨ Created new site usage session:', activeSession.id, 'for domain:', domain);
-        if (actualStartTime) {
-          console.log('🕐 Using actual start time:', sessionStartTime.toISOString(), '(provided)');
-        } else {
-          console.log('🕐 Using current time as start time:', sessionStartTime.toISOString(), '(default)');
-        }
-      } else if (!activeSession && visits === 0) {
-        // 🎯 NEW: Prevent creation of sessions via incremental saves
-        console.warn('⚠️ Attempted to create session via incremental save (visits=0), rejecting');
-        return null;
-      } else if (activeSession) {
-        // Resume existing session ONLY if not finalizing
-        if (operationType !== 'finalize') {
-          activeSession.status = 'active';
-          activeSession.isActive = true;
-          activeSession.endTime = null;
-          activeSession.endTimeUTC = null;
-          console.log('🔄 Resumed existing session:', activeSession.id, 'for domain:', domain);
-        } else {
-          // For finalization, keep the session completed and just update duration
-          console.log('🎯 Finalizing completed session:', activeSession.id, 'for domain:', domain);
-        }
-      }
-      
-      // 🔥 FIX 3: Add strict duration caps and validation
-      const incrementalSeconds = Math.round(incrementalTimeSpent / 1000);
-      
-      // Cap incremental time to prevent excessive accumulation
-      const cappedIncrementalSeconds = Math.min(incrementalSeconds, 600); // Max 10 minutes per save cycle (PHASE 3 TEST)
-      
-      // 📊 EVIDENCE LOGGING: Track when caps are hit
-      if (incrementalSeconds > 600) { // Updated for 10min cap
-        console.warn('🚨 INCREMENTAL CAP HIT (10min limit):', {
-          original: incrementalSeconds + 's',
-          capped: cappedIncrementalSeconds + 's', 
-          dataLoss: (incrementalSeconds - cappedIncrementalSeconds) + 's',
-          phase: 'PHASE_3_TEST',
-          timestamp: new Date().toISOString()
-        });
-      }
-      
-      if (cappedIncrementalSeconds > 0 && activeSession) {
-        // 🔥 FIX 4: Add session duration cap (8 hours max per session - increased for full work day)
-        const maxSessionDuration = 28800; // 8 hours in seconds (FINAL)
-        const newTotalDuration = activeSession.duration + cappedIncrementalSeconds;
-        
-        if (newTotalDuration <= maxSessionDuration) {
-          activeSession.duration = newTotalDuration;
-          activeSession.visits += visits;
-          activeSession.updatedAt = now;
-          
-          console.log('💾 Added incremental time:', cappedIncrementalSeconds, 'seconds to session:', activeSession.id, 'total now:', activeSession.duration, 'seconds');
-        } else {
-          // Session has reached max duration, complete it and create a new one
-          activeSession.status = 'completed';
-          activeSession.endTime = now;
-          activeSession.endTimeUTC = now.toISOString();
-          activeSession.duration = maxSessionDuration;
-          
-          console.log('🔚 Session reached max duration, completing:', activeSession.id);
-          
-          // Only create a fresh session if this is a real visit (not incremental save)
-          if (visits > 0) {
-            const newSession = {
-              id: this.generateSiteUsageSessionId(),
-              domain: domain,
-              userId: this.currentUserId || 'anonymous',
-              startTime: now, // New session starts now
-              endTime: null,
-              duration: cappedIncrementalSeconds,
-              status: 'active',
-              isActive: true,
-              visits: visits,
-              createdAt: now,
-              updatedAt: now,
-              startTimeUTC: now.toISOString(),
-              endTimeUTC: null,
-              timezone: Intl.DateTimeFormat().resolvedOptions().timeZone,
-              utcDate: now.toISOString().split('T')[0]
-            };
-            sessions[today].push(newSession);
-            activeSession = newSession;
-            
-            console.log('✨ Created new session after duration cap:', activeSession.id);
-          } else {
-            console.log('🚫 Not creating new session for incremental save after duration cap');
-          }
-        }
-      } else if (cappedIncrementalSeconds === 0) {
-        console.log('⏭️ Skipping save - no meaningful incremental time to add');
-        return activeSession ? this.formatSessionAsStats(activeSession, sessions[today]) : null;
-      }
-      
-      // 🔥 FIX 5: Cleanup old sessions to prevent storage bloat
-      const cutoffTime = new Date(now - 86400000 * 7); // Keep only last 7 days
-      Object.keys(sessions).forEach(dateKey => {
-        if (new Date(dateKey + 'T00:00:00') < cutoffTime) {
-          delete sessions[dateKey];
-        }
-      });
-      
-      // Save updated sessions
-      await chrome.storage.local.set({
-        site_usage_sessions: sessions
-      });
-      
-      // Broadcast update
-      try {
-        await chrome.runtime.sendMessage({
-          type: 'SITE_USAGE_UPDATED',
-          payload: { domain, duration: activeSession?.duration || 0, sessionId: activeSession?.id }
-        });
-      } catch (error) {
-        // Popup might not be open, ignore error
-      }
-      
-      return activeSession ? this.formatSessionAsStats(activeSession, sessions[today]) : null;
-    } catch (error) {
-      console.error('❌ Error saving site usage session:', error);
-      throw error;
-    }
-  }
-
-  /**
-   * Clean up duplicate and excessive sessions for better tracking accuracy
-   */
-  async cleanupDuplicateSessions(dateKey = null) {
-    try {
-      const storage = await chrome.storage.local.get(['site_usage_sessions']);
-      const sessions = storage.site_usage_sessions || {};
-      
-      const today = dateKey || DateUtils.getLocalDateString();
-      const todaySessions = sessions[today] || [];
-      
-      if (todaySessions.length === 0) {
-        return { cleaned: 0, kept: 0 };
-      }
-      
-      console.log('🧹 Cleaning up sessions for', today, '- found', todaySessions.length, 'sessions');
-      
-      // Group sessions by domain
-      const sessionsByDomain = {};
-      todaySessions.forEach(session => {
-        if (!sessionsByDomain[session.domain]) {
-          sessionsByDomain[session.domain] = [];
-        }
-        sessionsByDomain[session.domain].push(session);
-      });
-      
-      const cleanedSessions = [];
-      let cleanedCount = 0;
-      
-      // Process each domain's sessions
-      Object.entries(sessionsByDomain).forEach(([domain, domainSessions]) => {
-        // Sort by creation time (newest first)
-        domainSessions.sort((a, b) => new Date(b.createdAt) - new Date(a.createdAt));
-        
-        if (domainSessions.length === 1) {
-          // Single session - keep it
-          cleanedSessions.push(domainSessions[0]);
-        } else {
-          // Multiple sessions - consolidate them
-          console.log(`🔄 Consolidating ${domainSessions.length} sessions for ${domain}`);
-          
-          // Keep the most recent session as the primary
-          const primarySession = domainSessions[0];
-          let totalDuration = 0;
-          let totalVisits = 0;
-          
-          // Sum up durations from all sessions for this domain
-          domainSessions.forEach(session => {
-            totalDuration += session.duration || 0;
-            totalVisits += session.visits || 0;
-          });
-          
-          // Cap total duration to reasonable maximum (6 hours per domain per day)
-          const maxDailyDuration = 21600; // 6 hours
-          totalDuration = Math.min(totalDuration, maxDailyDuration);
-          
-          // Update primary session with consolidated data
-          primarySession.duration = totalDuration;
-          primarySession.visits = totalVisits;
-          primarySession.status = 'completed'; // Mark as completed since we're consolidating
-          primarySession.updatedAt = new Date();
-          
-          cleanedSessions.push(primarySession);
-          cleanedCount += domainSessions.length - 1;
-          
-          console.log(`✅ Consolidated ${domain}: ${domainSessions.length} sessions → 1 session (${Math.round(totalDuration/60)}m total)`);
-        }
-      });
-      
-      // Update storage with cleaned sessions
-      sessions[today] = cleanedSessions;
-      await chrome.storage.local.set({
-        site_usage_sessions: sessions
-      });
-      
-      console.log(`🧹 Cleanup complete: removed ${cleanedCount} duplicate sessions, kept ${cleanedSessions.length}`);
-      
-      return {
-        cleaned: cleanedCount,
-        kept: cleanedSessions.length,
-        domains: Object.keys(sessionsByDomain).length
-      };
-      
-    } catch (error) {
-      console.error('❌ Error cleaning up duplicate sessions:', error);
-      return { error: error.message };
-    }
-  }
-
-  // Helper method to format session data as stats for compatibility
-  formatSessionAsStats(activeSession, allTodaySessions) {
-    return {
-      totalTime: activeSession.duration * 1000, // Convert back to ms for compatibility
-      sitesVisited: allTodaySessions.length,
-      productivityScore: Math.min(Math.round((activeSession.duration * 1000 / (6 * 60 * 60 * 1000)) * 100), 100),
-      sites: { [activeSession.domain]: { timeSpent: activeSession.duration * 1000, visits: activeSession.visits } }
-    };
-  }
-
-  /**
-   * Generate session ID for site usage sessions
-   */
-  generateSiteUsageSessionId() {
-    return `sus_${Date.now()}_${Math.random().toString(36).substr(2, 9)}`;
-  }
-
-  /**
-   * Complete a site usage session
-   */
-  async completeSiteUsageSession(domain) {
-    try {
-      const now = new Date();
-      const today = DateUtils.getLocalDateString();
-      
-      const storage = await chrome.storage.local.get(['site_usage_sessions']);
-      const sessions = storage.site_usage_sessions || {};
-      
-      if (sessions[today]) {
-        const activeSession = sessions[today].find(s => 
-          s.domain === domain && s.status === 'active'
-        );
-        
-        if (activeSession) {
-          activeSession.status = 'completed';
-          activeSession.isActive = false;
-          activeSession.endTime = now;
-          activeSession.endTimeUTC = now.toISOString();
-          activeSession.updatedAt = now;
-          
-          await chrome.storage.local.set({
-            site_usage_sessions: sessions
-          });
-          
-          console.log('✅ Completed site usage session:', activeSession.id, 'for domain:', domain, 'duration:', activeSession.duration, 'seconds');
-          
-          // ✅ NEW: Auto-sync completed sessions to Firebase (async)
-          setTimeout(() => {
-            this.syncSessionsToFirebase().catch(error => {
-              console.warn('⚠️ Auto-sync failed:', error);
-            });
-          }, 1000); // 1 second delay to avoid blocking
-          
-          return activeSession;
-        }
-      }
-      
-      console.log('⚠️ No active session found to complete for domain:', domain);
-      return null;
-    } catch (error) {
-      console.error('❌ Error completing site usage session:', error);
-      throw error;
-    }
-  }
-
-  /**
-   * Get site usage sessions for a specific date
-   */
-  async getSiteUsageSessionsForDate(date) {
-    try {
-      const dateStr = typeof date === 'string' ? date : DateUtils.getLocalDateStringFromDate(date);
-      const storage = await chrome.storage.local.get(['site_usage_sessions']);
-      const sessions = storage.site_usage_sessions || {};
-      
-      return sessions[dateStr] || [];
-    } catch (error) {
-      console.error('❌ Error getting site usage sessions for date:', error);
-      return [];
-    }
-  }
-
-  /**
-   * Migrate old stats data cleanup
-   */
-  async migrateFromStatsToSessions() {
-    try {
-      const storage = await chrome.storage.local.get(['stats', 'site_usage_sessions']);
-      
-      if (storage.stats) {
-        console.log('🔄 Cleaning up old stats data...');
-        await chrome.storage.local.remove(['stats']);
-        console.log('✅ Old stats data removed - now using site_usage_sessions exclusively');
-      }
-    } catch (error) {
-      console.error('❌ Error migrating from stats:', error);
-    }
-  }
-
-  /**
-   * Sync site usage sessions to Firebase for web app
-   */
-  async syncSessionsToFirebase() {
-    try {
-      console.log('🔄 Starting sync of site usage sessions to Firebase...');
-      
-      // Get user info
-      const { userInfo } = await chrome.storage.local.get(['userInfo']);
-      if (!userInfo?.userId) {
-        console.warn('⚠️ No user info available, cannot sync sessions to Firebase');
-        return;
-      }
-      
-      // Get all site usage sessions
-      const { site_usage_sessions } = await chrome.storage.local.get(['site_usage_sessions']);
-      if (!site_usage_sessions) {
-        console.log('ℹ️ No site usage sessions to sync');
-        return;
-      }
-      
-      // Collect all sessions from all dates
-      const allSessions = [];
-      Object.keys(site_usage_sessions).forEach(date => {
-        const daySessions = site_usage_sessions[date] || [];
-        daySessions.forEach(session => {
-          // Only sync completed sessions
-          if (session.status === 'completed' && session.duration > 0) {
-            allSessions.push({
-              ...session,
-              userId: userInfo.userId, // Ensure correct user ID
-              // Convert timestamps to proper Date objects
-              startTime: new Date(session.startTime),
-              endTime: session.endTime ? new Date(session.endTime) : null,
-              createdAt: new Date(session.createdAt),
-              updatedAt: new Date(session.updatedAt)
-            });
-          }
-        });
-      });
-      
-      if (allSessions.length === 0) {
-        console.log('ℹ️ No completed sessions to sync');
-        return;
-      }
-      
-      console.log(`📊 Found ${allSessions.length} sessions to sync to Firebase`);
-      
-      // Send sessions to web app for Firebase sync
-      try {
-        // Try to send message to web app content script
-        const tabs = await chrome.tabs.query({ url: '*://app.make10000hours.com/*' });
-        if (tabs.length > 0) {
-          console.log('📨 Sending sessions to web app via content script');
-          await chrome.tabs.sendMessage(tabs[0].id, {
-            type: 'EXTENSION_SITE_USAGE_SESSION_BATCH',
-            payload: { sessions: allSessions }
-          });
-        } else {
-          console.log('📨 No web app tab found, trying runtime message');
-          await chrome.runtime.sendMessage({
-            type: 'EXTENSION_SITE_USAGE_SESSION_BATCH',
-            payload: { sessions: allSessions }
-          });
-        }
-        
-        console.log('✅ Successfully sent sessions to web app for Firebase sync');
-      } catch (error) {
-        console.warn('⚠️ Could not send sessions to web app:', error);
-        
-        // Fallback: try postMessage to any web app window
-        try {
-          const tabs = await chrome.tabs.query({ url: '*://app.make10000hours.com/*' });
-          if (tabs.length > 0) {
-            await chrome.scripting.executeScript({
-              target: { tabId: tabs[0].id },
-              func: (sessions) => {
-                window.postMessage({
-                  type: 'EXTENSION_SITE_USAGE_SESSION_BATCH',
-                  payload: { sessions },
-                  source: 'extension'
-                }, '*');
-              },
-              args: [allSessions]
-            });
-            console.log('✅ Sent sessions via postMessage fallback');
-          }
-        } catch (postMessageError) {
-          console.error('❌ All sync methods failed:', postMessageError);
-        }
-      }
-      
-    } catch (error) {
-      console.error('❌ Error syncing sessions to Firebase:', error);
-    }
-  }
-
-  async getTodayStats() {
-    const today = DateUtils.getLocalDateString();
-    console.log('📅 Getting stats from sessions for date:', today);
-    
-    try {
-      const storage = await chrome.storage.local.get(['site_usage_sessions']);
-      const sessions = storage.site_usage_sessions?.[today] || [];
-      
-      // Aggregate sessions into stats format
-      const stats = {
-        totalTime: 0,
-        sitesVisited: 0,
-        productivityScore: 0,
-        sites: {}
-      };
-      
-      let validSessions = 0;
-      let corruptedSessions = 0;
-      
-      sessions.forEach((session, index) => {
-        // Validate session structure
-        if (!session || typeof session !== 'object') {
-          console.warn(`⚠️ Skipping invalid session at index ${index}:`, session);
-          corruptedSessions++;
-          return;
-        }
-        
-        const domain = session.domain;
-        
-        // Validate domain
-        if (!domain || typeof domain !== 'string') {
-          console.warn(`⚠️ Skipping session with invalid domain at index ${index}:`, session);
-          corruptedSessions++;
-          return;
-        }
-        
-        // Validate duration - this is the critical fix
-        const duration = session.duration;
-        if (typeof duration !== 'number' || isNaN(duration) || duration < 0) {
-          console.warn(`⚠️ Skipping session with invalid duration at index ${index}: ${duration} (${typeof duration})`, session);
-          corruptedSessions++;
-          return;
-        }
-        
-        // Initialize site stats if not exists
-        if (!stats.sites[domain]) {
-          stats.sites[domain] = {
-            timeSpent: 0,
-            visits: 0
-          };
-        }
-        
-        // Safely convert and add duration
-        const durationMs = duration * 1000; // Convert seconds to ms
-        stats.sites[domain].timeSpent += durationMs;
-        stats.sites[domain].visits += (typeof session.visits === 'number' && session.visits > 0) ? session.visits : 1;
-        stats.totalTime += durationMs;
-        
-        validSessions++;
-      });
-      
-      stats.sitesVisited = Object.keys(stats.sites).length;
-      
-      // Calculate productivity score
-      const productiveTime = Object.values(stats.sites)
-        .reduce((total, site) => total + (site.timeSpent || 0), 0);
-      stats.productivityScore = Math.min(
-        Math.round((productiveTime / (6 * 60 * 60 * 1000)) * 100),
-        100
-      );
-      
-      // Log diagnostic information
-      console.log(`📊 Today stats from sessions: ${validSessions} valid, ${corruptedSessions} corrupted, total: ${sessions.length}`);
-      console.log('📊 Final stats:', { 
-        totalTime: stats.totalTime, 
-        totalTimeFormatted: this.formatTime ? this.formatTime(stats.totalTime) : `${Math.round(stats.totalTime / 60000)}m`,
-        sitesVisited: stats.sitesVisited,
-        sitesCount: Object.keys(stats.sites).length 
-      });
-      
-      // Alert if we have sites data but zero total time (should be impossible now)
-      if (stats.totalTime === 0 && Object.keys(stats.sites).length > 0) {
-        console.error('🚨 CRITICAL: totalTime is 0 but sites have data - this should not happen after validation fix!');
-      }
-      
-      return stats;
-    } catch (error) {
-      console.error('❌ Error getting today stats from sessions:', error);
-      return {
-        totalTime: 0,
-        sitesVisited: 0,
-        productivityScore: 0,
-        sites: {}
-      };
-    }
-  }
-
-  async getTimeData(startDate, endDate = null) {
-    if (!endDate) {
-      endDate = startDate;
-    }
-    
-    try {
-      const storage = await chrome.storage.local.get(['site_usage_sessions']);
-      const allSessions = storage.site_usage_sessions || {};
-      const result = {};
-      
-      // Filter sessions by date range
-      Object.keys(allSessions).forEach(date => {
-        if (date >= startDate && date <= endDate) {
-          // Convert sessions to stats format for this date
-          const sessions = allSessions[date] || [];
-          const dayStats = {
-            totalTime: 0,
-            sitesVisited: 0,
-            productivityScore: 0,
-            sites: {}
-          };
-          
-          sessions.forEach(session => {
-            const domain = session.domain;
-            if (!dayStats.sites[domain]) {
-              dayStats.sites[domain] = { timeSpent: 0, visits: 0 };
-            }
-            dayStats.sites[domain].timeSpent += (session.duration * 1000); // Convert to ms
-            dayStats.sites[domain].visits += session.visits || 1;
-            dayStats.totalTime += (session.duration * 1000);
-          });
-          
-          dayStats.sitesVisited = Object.keys(dayStats.sites).length;
-          
-          // Calculate productivity score
-          const productiveTime = Object.values(dayStats.sites)
-            .reduce((total, site) => total + (site.timeSpent || 0), 0);
-          dayStats.productivityScore = Math.min(
-            Math.round((productiveTime / (6 * 60 * 60 * 1000)) * 100),
-            100
-          );
-          
-          result[date] = dayStats;
-        }
-      });
-      
-      console.log('📈 Retrieved time data from sessions for date range:', startDate, 'to', endDate);
-      return result;
-    } catch (error) {
-      console.error('❌ Failed to get time data from sessions:', error);
-      throw error;
-    }
-  }
-
-  async getTopSites(limit = 5) {
-    const stats = await this.getTodayStats();
-    if (!stats.sites) return [];
-
-    return Object.entries(stats.sites)
-      .map(([domain, data]) => ({
-        domain,
-        ...data
-      }))
-      .sort((a, b) => b.timeSpent - a.timeSpent)
-      .slice(0, limit);
-  }
-
-  /**
-   * Get real-time stats by combining stored data with current session
-   */
-  async getRealTimeStats() {
-    const storedStats = await this.getTodayStats();
-    
-    // Clone stored stats to avoid mutation
-    const realTimeStats = {
-      ...storedStats,
-      sites: { ...storedStats.sites }
-    };
-    
-    return realTimeStats;
-  }
-
-  /**
-   * Set reference to FocusTimeTracker for real-time data access
-   */
-  setFocusTimeTracker(tracker) {
-    this.focusTimeTracker = tracker;
-  }
-
-  /**
-   * Get real-time stats with current session data
-   */
-  async getRealTimeStatsWithSession() {
-    console.log('🔍 DEBUG: getRealTimeStatsWithSession called');
-    
-    try {
-      const storedStats = await this.getTodayStats();
-      console.log('🔍 DEBUG: storedStats from getTodayStats:', storedStats);
-      
-      // Validate stored stats structure
-      if (!storedStats || typeof storedStats !== 'object') {
-        console.warn('⚠️ Invalid storedStats, using defaults');
-        storedStats = { totalTime: 0, sitesVisited: 0, sites: {} };
-      }
-      
-      // Clone stored stats to avoid mutation with defensive programming
-      const realTimeStats = {
-        totalTime: (typeof storedStats.totalTime === 'number' && !isNaN(storedStats.totalTime)) ? storedStats.totalTime : 0,
-        sitesVisited: (typeof storedStats.sitesVisited === 'number' && !isNaN(storedStats.sitesVisited)) ? storedStats.sitesVisited : 0,
-        sites: (storedStats.sites && typeof storedStats.sites === 'object') ? { ...storedStats.sites } : {}
-      };
-      
-      console.log('🔍 DEBUG: Initial realTimeStats:', realTimeStats);
-      console.log('🔍 DEBUG: focusTimeTracker reference:', !!this.focusTimeTracker);
-      
-      // Add current session time if actively tracking and we have tracker reference
-      if (this.focusTimeTracker && this.focusTimeTracker.currentSession) {
-        const currentSession = this.focusTimeTracker.currentSession;
-        console.log('🔍 DEBUG: Current session found:', currentSession);
-        
-        // Validate current session data
-        if (currentSession.isActive && 
-            currentSession.domain && 
-            typeof currentSession.domain === 'string' &&
-            currentSession.startTime && 
-            typeof currentSession.startTime === 'number') {
-          
-          const currentTime = Date.now();
-          const sessionTime = currentTime - currentSession.startTime;
-          
-          // Validate calculated session time
-          if (sessionTime >= 0 && sessionTime < (24 * 60 * 60 * 1000)) { // Less than 24 hours
-            console.log('🔍 DEBUG: Adding session time:', sessionTime, 'for domain:', currentSession.domain);
-            
-            // Update current domain stats
-            if (!realTimeStats.sites[currentSession.domain]) {
-              realTimeStats.sites[currentSession.domain] = {
-                timeSpent: 0,
-                visits: 0
-              };
-            }
-            
-            realTimeStats.sites[currentSession.domain].timeSpent += sessionTime;
-            realTimeStats.totalTime += sessionTime;
-            
-            // Recalculate sites visited
-            realTimeStats.sitesVisited = Object.keys(realTimeStats.sites).length;
-          } else {
-            console.warn('⚠️ Invalid session time calculated:', sessionTime, 'ms');
-          }
-        } else {
-          console.log('🔍 DEBUG: Current session invalid or inactive:', {
-            isActive: currentSession.isActive,
-            hasDomain: !!currentSession.domain,
-            hasStartTime: !!currentSession.startTime
-          });
-        }
-      } else {
-        console.log('🔍 DEBUG: No active session or focusTimeTracker not set');
-      }
-      
-      // Final validation before returning
-      if (typeof realTimeStats.totalTime !== 'number' || isNaN(realTimeStats.totalTime)) {
-        console.warn('⚠️ Final totalTime is invalid, resetting to 0');
-        realTimeStats.totalTime = 0;
-      }
-      
-      console.log('🔍 DEBUG: Final realTimeStats:', {
-        totalTime: realTimeStats.totalTime,
-        totalTimeFormatted: this.formatTime ? this.formatTime(realTimeStats.totalTime) : `${Math.round(realTimeStats.totalTime / 60000)}m`,
-        sitesVisited: realTimeStats.sitesVisited,
-        sitesCount: Object.keys(realTimeStats.sites).length
-      });
-      
-      return realTimeStats;
-      
-    } catch (error) {
-      console.error('❌ Error in getRealTimeStatsWithSession:', error);
-      
-      // Return safe fallback
-      return {
-        totalTime: 0,
-        sitesVisited: 0,
-        sites: {}
-      };
-    }
-  }
-
-  /**
-   * Get real-time top sites with current session data
-   * This provides the same real-time data as getRealTimeStatsWithSession but formatted for site list
-   */
-  async getRealTimeTopSites(limit = 20) {
-    try {
-      const realTimeStats = await this.getRealTimeStatsWithSession();
-      
-      if (!realTimeStats || !realTimeStats.sites || Object.keys(realTimeStats.sites).length === 0) {
-        console.log('📊 No site data available for top sites');
-        return [];
-      }
-
-      // Create a map to ensure no duplicate domains
-      const uniqueDomains = new Map();
-      
-      Object.entries(realTimeStats.sites).forEach(([domain, data]) => {
-        const timeSpent = data.timeSpent || 0;
-        const visits = data.visits || 0;
-        
-        if (timeSpent > 0) {
-          if (!uniqueDomains.has(domain)) {
-            uniqueDomains.set(domain, { domain, timeSpent, visits });
-          } else {
-            // If domain already exists, combine the data
-            const existing = uniqueDomains.get(domain);
-            existing.timeSpent += timeSpent;
-            existing.visits += visits;
-          }
-        }
-      });
-      
-      const topSites = Array.from(uniqueDomains.values())
-        .sort((a, b) => b.timeSpent - a.timeSpent)
-        .slice(0, limit);
-      
-      console.log('📊 Returning', topSites.length, 'top sites');
-      return topSites;
-    } catch (error) {
-      console.error('❌ Error in getRealTimeTopSites:', error);
-      return [];
-    }
-  }
-
-  async getSettings() {
-    const result = await chrome.storage.local.get(['settings']);
-    return result.settings || this.getDefaultSettings();
-  }
-
-  async saveSettings(settings) {
-    await chrome.storage.local.set({ settings });
-    return settings;
-  }
-
-  formatTime(ms) {
-    if (ms < 1000) return '0s';
-    const s = Math.floor(ms / 1000);
-    const m = Math.floor(s / 60);
-    const h = Math.floor(m / 60);
-    if (h > 0) return `${h}h ${m % 60}m`;
-    if (m > 0) return `${m}m`;
-    return `${s}s`;
-  }
-
-  /**
-   * Get default site categories for categorization
-   */
-  getDefaultSiteCategories() {
-    return {
-      // Productive sites
-      'github.com': 'productive',
-      'stackoverflow.com': 'productive',
-      'developer.mozilla.org': 'productive',
-      'docs.google.com': 'productive',
-      'notion.so': 'productive',
-      'figma.com': 'productive',
-      'codepen.io': 'productive',
-      'jsfiddle.net': 'productive',
-      'repl.it': 'productive',
-      'codesandbox.io': 'productive',
-      'medium.com': 'productive',
-      'dev.to': 'productive',
-      'hackernews.com': 'productive',
-      'atlassian.com': 'productive',
-      'slack.com': 'productive',
-      'discord.com': 'productive',
-      'zoom.us': 'productive',
-      'teams.microsoft.com': 'productive',
-      'google.com': 'productive',
-      'wikipedia.org': 'productive',
-
-      // Social Media
-      'facebook.com': 'social',
-      'twitter.com': 'social',
-      'instagram.com': 'social',
-      'linkedin.com': 'social',
-      'reddit.com': 'social',
-      'pinterest.com': 'social',
-      'snapchat.com': 'social',
-      'whatsapp.com': 'social',
-      'telegram.org': 'social',
-      'messenger.com': 'social',
-
-      // Entertainment
-      'youtube.com': 'entertainment',
-      'netflix.com': 'entertainment',
-      'spotify.com': 'entertainment',
-      'twitch.tv': 'entertainment',
-      'hulu.com': 'entertainment',
-      'prime.amazon.com': 'entertainment',
-      'disney.com': 'entertainment',
-      'hbo.com': 'entertainment',
-      'tiktok.com': 'entertainment',
-      'gaming.com': 'entertainment',
-
-      // News
-      'cnn.com': 'news',
-      'bbc.com': 'news',
-      'nytimes.com': 'news',
-      'reuters.com': 'news',
-      'techcrunch.com': 'news',
-      'theverge.com': 'news',
-      'ars-technica.com': 'news',
-      'wired.com': 'news',
-
-      // Shopping
-      'amazon.com': 'shopping',
-      'ebay.com': 'shopping',
-      'shopify.com': 'shopping',
-      'etsy.com': 'shopping'
-    };
-  }
-
-  /**
-   * Generate productivity goals with current progress
-   */
-  generateProductivityGoals() {
-    return {
-      daily: {
-        id: 'daily-productive-time',
-        title: 'Daily Productive Time',
-        description: 'Spend 4+ hours on productive websites',
-        target: 4 * 60 * 60 * 1000, // 4 hours in ms
-        current: Math.floor(Math.random() * 5 * 60 * 60 * 1000), // Random progress
-        period: 'daily',
-        icon: '🎯'
-      },
-      weekly: {
-        id: 'weekly-focus-sessions',
-        title: 'Weekly Focus Sessions',
-        description: 'Complete 15 focus mode sessions this week',
-        target: 15,
-        current: Math.floor(Math.random() * 18), // Random progress
-        period: 'weekly',
-        icon: '🔥'
-      },
-      monthly: {
-        id: 'monthly-productivity-score',
-        title: 'Monthly Productivity Score',
-        description: 'Maintain 80%+ average productivity score',
-        target: 80,
-        current: Math.floor(Math.random() * 20) + 75, // 75-95
-        period: 'monthly',
-        icon: '📈'
-      }
-    };
-  }
-
-  /**
-   * Get comprehensive analytics data for dashboard
-   */
-  async getAnalyticsData(period = 'week') {
-    try {
-      const endDate = new Date();
-      let startDate;
-      
-      switch (period) {
-        case 'week':
-          startDate = new Date(endDate.getTime() - 7 * 24 * 60 * 60 * 1000);
-          break;
-        case 'month':
-          startDate = new Date(endDate.getTime() - 30 * 24 * 60 * 60 * 1000);
-          break;
-        case 'quarter':
-          startDate = new Date(endDate.getTime() - 90 * 24 * 60 * 60 * 1000);
-          break;
-        default:
-          startDate = new Date(endDate.getTime() - 7 * 24 * 60 * 60 * 1000);
-      }
-
-      // For now, use mock data until we have enough real tracking data
-      return this.generateMockAnalyticsData(period);
-
-    } catch (error) {
-      console.error('Error getting analytics data:', error);
-      return this.generateMockAnalyticsData(period);
-    }
-  }
-
-  /**
-   * Generate mock analytics data for development
-   */
-  generateMockAnalyticsData(period) {
-    const days = period === 'week' ? 7 : (period === 'month' ? 30 : 90);
-    const today = new Date();
-    
-    const dailyData = [];
-    const categoryTotals = {
-      productive: 0,
-      social: 0,
-      entertainment: 0,
-      news: 0,
-      other: 0
-    };
-
-    for (let i = days - 1; i >= 0; i--) {
-      const date = new Date(today.getTime() - i * 24 * 60 * 60 * 1000);
-      const dateStr = DateUtils.getLocalDateStringFromDate(date);
-      
-      const dayData = {
-        date: dateStr,
-        totalTime: Math.floor(Math.random() * 18000000) + 3600000, // 1-5 hours
-        productivityScore: Math.floor(Math.random() * 40) + 60, // 60-100
-        focusSessionCount: Math.floor(Math.random() * 8) + 1,
-        categories: {
-          productive: Math.floor(Math.random() * 14400000), // 0-4 hours
-          social: Math.floor(Math.random() * 5400000),
-          entertainment: Math.floor(Math.random() * 7200000),
-          news: Math.floor(Math.random() * 3600000),
-          other: Math.floor(Math.random() * 1800000)
-        }
-      };
-
-      // Add to category totals
-      Object.keys(categoryTotals).forEach(category => {
-        categoryTotals[category] += dayData.categories[category];
-      });
-
-      dailyData.push(dayData);
-    }
-
-    const totalTime = dailyData.reduce((sum, day) => sum + day.totalTime, 0);
-    const avgProductivityScore = Math.round(
-      dailyData.reduce((sum, day) => sum + day.productivityScore, 0) / dailyData.length
-    );
-
-    return {
-      period,
-      startDate: dailyData[0].date,
-      endDate: dailyData[dailyData.length - 1].date,
-      summary: {
-        totalTime,
-        avgProductivityScore,
-        totalFocusSessions: dailyData.reduce((sum, day) => sum + day.focusSessionCount, 0),
-        mostProductiveDay: dailyData.reduce((max, day) => 
-          day.productivityScore > max.productivityScore ? day : max
-        )
-      },
-      dailyData,
-      categoryBreakdown: categoryTotals,
-      topSites: this.generateTopSitesForPeriod(period),
-      trends: this.calculateTrends(dailyData)
-    };
-  }
-
-  /**
-   * Generate top sites for analytics period
-   */
-  generateTopSitesForPeriod(period) {
-    const sites = [
-      { domain: 'github.com', timeSpent: 25200000, visits: 156, category: 'productive' },
-      { domain: 'stackoverflow.com', timeSpent: 18000000, visits: 89, category: 'productive' },
-      { domain: 'youtube.com', timeSpent: 14400000, visits: 67, category: 'entertainment' },
-      { domain: 'twitter.com', timeSpent: 10800000, visits: 234, category: 'social' },
-      { domain: 'docs.google.com', timeSpent: 9000000, visits: 45, category: 'productive' },
-      { domain: 'reddit.com', timeSpent: 7200000, visits: 78, category: 'social' },
-      { domain: 'figma.com', timeSpent: 5400000, visits: 23, category: 'productive' },
-      { domain: 'netflix.com', timeSpent: 3600000, visits: 12, category: 'entertainment' }
-    ];
-
-    return sites.map(site => ({
-      ...site,
-      percentage: Math.round((site.timeSpent / sites.reduce((sum, s) => sum + s.timeSpent, 0)) * 100)
-    }));
-  }
-
-  /**
-   * Calculate trends from daily data
-   */
-  calculateTrends(dailyData) {
-    if (dailyData.length < 2) return { productivity: 'stable', totalTime: 'stable' };
-
-    const recent = dailyData.slice(-3); // Last 3 days
-    const previous = dailyData.slice(-6, -3); // Previous 3 days
-
-    const recentAvgProductivity = recent.reduce((sum, day) => sum + day.productivityScore, 0) / recent.length;
-    const previousAvgProductivity = previous.reduce((sum, day) => sum + day.productivityScore, 0) / previous.length;
-
-    const recentAvgTime = recent.reduce((sum, day) => sum + day.totalTime, 0) / recent.length;
-    const previousAvgTime = previous.reduce((sum, day) => sum + day.totalTime, 0) / previous.length;
-
-    const productivityTrend = recentAvgProductivity > previousAvgProductivity * 1.05 ? 'improving' :
-                            recentAvgProductivity < previousAvgProductivity * 0.95 ? 'declining' : 'stable';
-
-    const timeTrend = recentAvgTime > previousAvgTime * 1.1 ? 'increasing' :
-                     recentAvgTime < previousAvgTime * 0.9 ? 'decreasing' : 'stable';
-
-    return {
-      productivity: productivityTrend,
-      totalTime: timeTrend,
-      productivityChange: Math.round(((recentAvgProductivity - previousAvgProductivity) / previousAvgProductivity) * 100),
-      timeChange: Math.round(((recentAvgTime - previousAvgTime) / previousAvgTime) * 100)
-    };
-  }
-
-  /**
-   * Get site category with fallback to domain-based guess
-   */
-  getSiteCategory(domain) {
-    const categories = this.getDefaultSiteCategories();
-    if (categories[domain]) {
-      return categories[domain];
-    }
-
-    // Simple domain-based categorization
-    if (domain.includes('social') || ['facebook.com', 'twitter.com', 'instagram.com'].includes(domain)) {
-      return 'social';
-    }
-    if (domain.includes('news') || ['cnn.com', 'bbc.com'].includes(domain)) {
-      return 'news';
-    }
-    if (['youtube.com', 'netflix.com', 'spotify.com'].includes(domain)) {
-      return 'entertainment';
-    }
-    if (['github.com', 'stackoverflow.com', 'docs.google.com'].includes(domain)) {
-      return 'productive';
-    }
-
-    return 'other';
-  }
-
-  /**
-   * Update site category
-   */
-  async updateSiteCategory(domain, category) {
-    try {
-      const settings = await this.getSettings();
-      if (!settings.categories) {
-        settings.categories = {};
-      }
-      settings.categories[domain] = category;
-      
-      await this.saveSettings(settings);
-      return { success: true };
-    } catch (error) {
-      console.error('Error updating site category:', error);
-      return { success: false, error: error.message };
-    }
-  }
-
-  /**
-   * Get productivity goals with current progress
-   */
-  async getProductivityGoals() {
-    try {
-      const result = await chrome.storage.local.get(['productivityGoals']);
-      return result.productivityGoals || this.generateProductivityGoals();
-    } catch (error) {
-      console.error('Error getting productivity goals:', error);
-      return this.generateProductivityGoals();
-    }
-  }
-
-  /**
-   * Update productivity goal progress
-   */
-  async updateGoalProgress(goalId, progress) {
-    try {
-      const goals = await this.getProductivityGoals();
-      if (goals[goalId]) {
-        goals[goalId].current = progress;
-        await chrome.storage.local.set({ productivityGoals: goals });
-      }
-      
-      return { success: true };
-    } catch (error) {
-      console.error('Error updating goal progress:', error);
-      return { success: false, error: error.message };
-    }
-  }
-
-  // ===========================================
-  // DEEP FOCUS SESSION MANAGEMENT METHODS
-  // ===========================================
-
-  /**
-   * Generate unique session ID
-   */
-  generateSessionId() {
-    return `dfs_${Date.now()}_${Math.random().toString(36).substr(2, 9)}`;
-  }
-
-  /**
-   * Get all deep focus sessions from unified storage
-   */
-  async getDeepFocusStorage() {
-    try {
-      const result = await chrome.storage.local.get(['deepFocusSession']);
-      return result.deepFocusSession || {};
-    } catch (error) {
-      console.error('❌ Failed to get deep focus storage:', error);
-      return {};
-    }
-  }
-
-  /**
-   * Save deep focus sessions to unified storage
-   */
-  async saveDeepFocusStorage(sessionData) {
-    try {
-      await chrome.storage.local.set({ deepFocusSession: sessionData });
-      console.log('💾 Saved deep focus session data');
-    } catch (error) {
-      console.error('❌ Failed to save deep focus storage:', error);
-      throw error;
-    }
-  }
-
-  /**
-   * Create a new deep focus session with proper timezone handling
-   */
-  async createDeepFocusSession(userId = null) {
-    try {
-      // Try to get user ID from parameter, settings, or use fallback
-      let actualUserId = userId;
-      
-      if (!actualUserId) {
-        // Try to get from settings first
-        try {
-          const settings = await this.getSettings();
-          actualUserId = settings.userId;
-        } catch (error) {
-          console.warn('⚠️ Could not get userId from settings:', error);
-        }
-      }
-      
-      if (!actualUserId) {
-        // Try to get from local storage
-        try {
-          const localData = await chrome.storage.local.get(['userInfo']);
-          actualUserId = localData.userInfo?.userId;
-        } catch (error) {
-          console.warn('⚠️ Could not get userId from local storage:', error);
-        }
-      }
-      
-      if (!actualUserId) {
-        // Use a fallback user ID for anonymous sessions
-        actualUserId = 'anonymous-user-' + Date.now();
-        console.warn('⚠️ No user ID available, using fallback:', actualUserId);
-      }
-
-      const now = new Date();
-      const sessionId = this.generateSessionId();
-      
-      // Get coordinated timezone between extension and web app using TimezoneManager
-      let userTimezone;
-      try {
-        console.log('📍 Getting user timezone for session creation...');
-        userTimezone = await timezoneManager.getEffectiveTimezone();
-        console.log('✅ Using timezone for session:', userTimezone);
-      } catch (error) {
-        console.warn('⚠️ Timezone coordination failed, using browser default:', error);
-        userTimezone = Intl.DateTimeFormat().resolvedOptions().timeZone;
-      }
-      
-      const newSession = {
-        id: sessionId,
-        userId: actualUserId,
-        
-        // Keep existing field for backward compatibility
-        startTime: now.getTime(),
-        
-        // NEW: Proper UTC timestamp and timezone context
-        startTimeUTC: now.toISOString(), // "2025-08-06T21:30:00.000Z"
-        timezone: userTimezone, // "America/Los_Angeles"
-        utcDate: now.toISOString().split('T')[0], // "2025-08-06"
-        
-        duration: 0,
-        status: 'active',
-        createdAt: now.getTime(),
-        updatedAt: now.getTime()
-      };
-
-      // Use UTC date for storage key instead of local date
-      const utcDate = newSession.utcDate;
-      const storage = await this.getDeepFocusStorage();
-      
-      if (!storage[utcDate]) {
-        storage[utcDate] = [];
-      }
-      storage[utcDate].push(newSession);
-      await this.saveDeepFocusStorage(storage);
-      
-      console.log('✅ Created local deep focus session:', sessionId, 'Total sessions today:', storage[utcDate].length);
-      console.log('📦 Session data:', newSession);
-      return sessionId;
-    } catch (error) {
-      console.error('❌ Failed to create deep focus session:', error);
-      throw error;
-    }
-  }
-
-  /**
-   * Update deep focus session duration
-   */
-  async updateDeepFocusSessionDuration(sessionId, duration) {
-    try {
-      const now = new Date();
-      const utcDate = now.toISOString().split('T')[0];
-
-      console.log('⏱️ Updating session duration:', sessionId, 'to', duration, 'minutes');
-
-      // Get storage and find session
-      const storage = await this.getDeepFocusStorage();
-      let sessionFound = false;
-      
-      // Check UTC date first
-      if (storage[utcDate]) {
-        const sessionIndex = storage[utcDate].findIndex(s => s.id === sessionId);
-        if (sessionIndex !== -1) {
-          storage[utcDate][sessionIndex].duration = duration;
-          storage[utcDate][sessionIndex].updatedAt = now.getTime();
-          await this.saveDeepFocusStorage(storage);
-          console.log('✅ Updated session duration (UTC):', sessionId, duration, 'minutes');
-          sessionFound = true;
-        }
-      }
-      
-      // If not found in UTC date, check legacy local date storage
-      if (!sessionFound) {
-        const legacyToday = DateUtils.getLocalDateString();
-        if (storage[legacyToday]) {
-          const sessionIndex = storage[legacyToday].findIndex(s => s.id === sessionId);
-          if (sessionIndex !== -1) {
-            storage[legacyToday][sessionIndex].duration = duration;
-            storage[legacyToday][sessionIndex].updatedAt = now.getTime();
-            await this.saveDeepFocusStorage(storage);
-            console.log('✅ Updated session duration (legacy):', sessionId, duration, 'minutes');
-            sessionFound = true;
-          }
-        }
-      }
-      
-      if (sessionFound) {
-        // Get total minutes and emit event
-        const totalMinutes = await this.getTodayDeepFocusTime();
-        await ExtensionEventBus.emit(
-          ExtensionEventBus.EVENTS.DEEP_FOCUS_UPDATE,
-          { minutes: totalMinutes }
-        );
-        return true;
-      } else {
-        console.warn('⚠️ Session not found for duration update:', sessionId);
-        return false;
-      }
-    } catch (error) {
-      console.error('❌ Failed to update session duration:', error);
-      throw error;
-    }
-  }
-
-  /**
-   * Complete a deep focus session
-   */
-  async completeDeepFocusSession(sessionId) {
-    try {
-      const now = new Date();
-      const utcDate = now.toISOString().split('T')[0];
-
-      console.log('🏁 Completing deep focus session:', sessionId);
-
-      // Get storage and find session (check both today's UTC date and any recent dates)
-      const storage = await this.getDeepFocusStorage();
-      let sessionFound = false;
-      
-      // Check today's UTC date first
-      if (storage[utcDate]) {
-        const sessionIndex = storage[utcDate].findIndex(s => s.id === sessionId);
-        if (sessionIndex !== -1) {
-          storage[utcDate][sessionIndex].status = 'completed';
-          storage[utcDate][sessionIndex].endTime = now.getTime();
-          storage[utcDate][sessionIndex].endTimeUTC = now.toISOString(); // NEW: UTC end time
-          storage[utcDate][sessionIndex].updatedAt = now.getTime();
-          await this.saveDeepFocusStorage(storage);
-          console.log('✅ Completed local deep focus session:', sessionId);
-          sessionFound = true;
-          
-          // Get total minutes and emit event
-          const totalMinutes = await this.getTodayDeepFocusTime();
-          await ExtensionEventBus.emit(
-            ExtensionEventBus.EVENTS.DEEP_FOCUS_UPDATE,
-            { minutes: totalMinutes }
-          );
-        }
-      }
-      
-      // If not found in UTC date, check legacy local date storage (for backward compatibility)
-      if (!sessionFound) {
-        const legacyToday = DateUtils.getLocalDateString();
-        if (storage[legacyToday]) {
-          const sessionIndex = storage[legacyToday].findIndex(s => s.id === sessionId);
-          if (sessionIndex !== -1) {
-            storage[legacyToday][sessionIndex].status = 'completed';
-            storage[legacyToday][sessionIndex].endTime = now.getTime();
-            storage[legacyToday][sessionIndex].endTimeUTC = now.toISOString();
-            storage[legacyToday][sessionIndex].updatedAt = now.getTime();
-            await this.saveDeepFocusStorage(storage);
-            console.log('✅ Completed legacy session:', sessionId);
-            sessionFound = true;
-            
-            // Get total minutes and emit event
-            const totalMinutes = await this.getTodayDeepFocusTime();
-            await ExtensionEventBus.emit(
-              ExtensionEventBus.EVENTS.DEEP_FOCUS_UPDATE,
-              { minutes: totalMinutes }
-            );
-          }
-        }
-      }
-      
-      if (!sessionFound) {
-        console.warn('⚠️ Session not found for completion:', sessionId);
-      }
-    } catch (error) {
-      console.error('❌ Failed to complete session:', error);
-      throw error;
-    }
-  }
-
-  /**
-   * Migrate existing sessions to include startTimeUTC field
-   */
-  async migrateSessionsToUTC() {
-    try {
-      console.log('🔄 Starting session migration to add startTimeUTC fields...');
-      
-      const storage = await this.getDeepFocusStorage();
-      let migratedCount = 0;
-      let totalSessions = 0;
-      
-      // Migrate sessions in each date key
-      Object.keys(storage).forEach(dateKey => {
-        if (Array.isArray(storage[dateKey])) {
-          const sessions = storage[dateKey];
-          totalSessions += sessions.length;
-          
-          sessions.forEach(session => {
-            // Add missing startTimeUTC field
-            if (!session.startTimeUTC && session.startTime) {
-              session.startTimeUTC = new Date(session.startTime).toISOString();
-              migratedCount++;
-              console.log('✅ Added startTimeUTC to session:', session.id);
-            }
-            
-            // Add missing timezone (use browser timezone as fallback)
-            if (!session.timezone) {
-              session.timezone = Intl.DateTimeFormat().resolvedOptions().timeZone;
-            }
-            
-            // Add missing utcDate
-            if (!session.utcDate && session.startTimeUTC) {
-              session.utcDate = session.startTimeUTC.split('T')[0];
-            }
-          });
-        }
-      });
-      
-      // Save migrated sessions back to storage
-      if (migratedCount > 0) {
-        await chrome.storage.local.set({
-          [this.getDeepFocusStorageKey()]: storage
-        });
-        
-        console.log('✅ Migration completed:', {
-          totalSessions,
-          migratedSessions: migratedCount,
-          alreadyMigrated: totalSessions - migratedCount
-        });
-      } else {
-        console.log('ℹ️ No sessions needed migration');
-      }
-      
-      return { totalSessions, migratedCount };
-    } catch (error) {
-      console.error('❌ Session migration failed:', error);
-      return { totalSessions: 0, migratedCount: 0 };
-    }
-  }
-
-  /**
-   * Get all deep focus sessions from storage (for UTC filtering)
-   */
-  async getAllDeepFocusSessions() {
-    try {
-      // First, ensure sessions are migrated
-      console.log('🔄 Ensuring sessions are migrated before filtering...');
-      await this.migrateSessionsToUTC();
-      
-      const storage = await this.getDeepFocusStorage();
-      const allSessions = [];
-      
-      // Collect all sessions from all date keys
-      Object.keys(storage).forEach(dateKey => {
-        if (Array.isArray(storage[dateKey])) {
-          allSessions.push(...storage[dateKey]);
-        }
-      });
-      
-      console.log('📚 Retrieved all sessions from storage:', allSessions.length, 'total sessions');
-      
-      // Verify sessions have startTimeUTC
-      const sessionsWithUTC = allSessions.filter(s => s.startTimeUTC);
-      const sessionsWithoutUTC = allSessions.filter(s => !s.startTimeUTC);
-      
-      console.log('📊 Session UTC status after migration:', {
-        withStartTimeUTC: sessionsWithUTC.length,
-        missingStartTimeUTC: sessionsWithoutUTC.length
-      });
-      
-      if (sessionsWithoutUTC.length > 0) {
-        console.error('❌ Critical: Sessions still missing startTimeUTC after migration:', 
-          sessionsWithoutUTC.map(s => ({ id: s.id, startTime: s.startTime })).slice(0, 3));
-        
-        // Force immediate migration of these sessions
-        console.log('🔧 Force-migrating remaining sessions...');
-        sessionsWithoutUTC.forEach(session => {
-          if (session.startTime) {
-            session.startTimeUTC = new Date(session.startTime).toISOString();
-            session.timezone = session.timezone || Intl.DateTimeFormat().resolvedOptions().timeZone;
-            session.utcDate = session.startTimeUTC.split('T')[0];
-            console.log('✅ Force-migrated session:', session.id);
-          }
-        });
-        
-        // Save the force-migrated sessions
-        try {
-          await chrome.storage.local.set({
-            [this.getDeepFocusStorageKey()]: storage
-          });
-          console.log('💾 Saved force-migrated sessions');
-        } catch (saveError) {
-          console.error('❌ Failed to save force-migrated sessions:', saveError);
-        }
-      }
-      
-      return allSessions;
-    } catch (error) {
-      console.error('❌ Failed to get all sessions:', error);
-      return [];
-    }
-  }
-
-  /**
-   * Get deep focus sessions for a specific date using UTC-based filtering (like web app)
-   */
-  async getDeepFocusSessionsForDate(date) {
-    try {
-      // Get user timezone
-      const userTimezone = await timezoneManager.getEffectiveTimezone();
-      console.log('🌍 Using timezone for UTC filtering:', userTimezone);
-      
-      // Convert date to start/end of day in user timezone
-      const startDate = new Date(date);
-      const endDate = new Date(date);
-      
-      console.log('📅 Filtering sessions for date:', {
-        inputDate: date instanceof Date ? date.toISOString() : date,
-        userTimezone
-      });
-      
-      // Convert to UTC range using same logic as web app
-      const { utcStart, utcEnd } = UTCFilteringUtils.convertLocalDateRangeToUTC(
-        startDate,
-        endDate,
-        userTimezone
-      );
-      
-      // Get all sessions and filter by startTimeUTC
-      const allSessions = await this.getAllDeepFocusSessions();
-      const filteredSessions = UTCFilteringUtils.filterSessionsByUTCRange(
-        allSessions,
-        utcStart,
-        utcEnd
-      );
-      
-      console.log('✅ UTC-filtered sessions for date:', {
-        date: startDate.toISOString().split('T')[0],
-        timezone: userTimezone,
-        utcRange: `${utcStart} to ${utcEnd}`,
-        sessionsFound: filteredSessions.length
-      });
-      
-      return filteredSessions;
-      
-    } catch (error) {
-      console.error('❌ UTC filtering failed, falling back to legacy method:', error);
-      
-      // Fallback to old date-key method
-      try {
-        let dateStr;
-        if (typeof date === 'string') {
-          dateStr = date;
-        } else {
-          const userTimezone = await timezoneManager.getEffectiveTimezone();
-          const timeInUserTz = new Date(date.toLocaleString("en-US", { timeZone: userTimezone }));
-          dateStr = timeInUserTz.getFullYear() + '-' + 
-                   String(timeInUserTz.getMonth() + 1).padStart(2, '0') + '-' +
-                   String(timeInUserTz.getDate()).padStart(2, '0');
-        }
-        
-        const storage = await this.getDeepFocusStorage();
-        const sessions = storage[dateStr] || [];
-        
-        console.log('📖 Fallback: Retrieved sessions for', dateStr, ':', sessions.length, 'sessions');
-        return sessions;
-      } catch (fallbackError) {
-        console.error('❌ Fallback method also failed:', fallbackError);
-        return [];
-      }
-    }
-  }
-
-  /**
-   * Get today's deep focus sessions using UTC-based filtering (like web app)
-   */
-  async getTodayDeepFocusSessions() {
-    try {
-      // Get user timezone
-      const userTimezone = await timezoneManager.getEffectiveTimezone();
-      console.log('🌍 Getting today sessions using UTC filtering for timezone:', userTimezone);
-      
-      // Create "today" date in user timezone
-      const now = new Date();
-      const todayInUserTz = new Date(now.toLocaleString("en-US", { timeZone: userTimezone }));
-      
-      console.log('📅 Today in user timezone:', {
-        userTimezone,
-        browserNow: now.toISOString(),
-        todayInUserTz: todayInUserTz.toISOString(),
-        todayDate: todayInUserTz.toDateString()
-      });
-      
-      // Use UTC-based filtering (same as getDeepFocusSessionsForDate)
-      return this.getDeepFocusSessionsForDate(todayInUserTz);
-    } catch (error) {
-      console.warn('⚠️ UTC-based today filtering failed, using fallback:', error);
-      const today = new Date();
-      return this.getDeepFocusSessionsForDate(today);
-    }
-  }
-
-  /**
-   * Get deep focus sessions for a date range using UTC-based filtering (like web app)
-   */
-  async getDeepFocusSessionsForDateRange(startDate, endDate) {
-    try {
-      // Get user timezone
-      const userTimezone = await timezoneManager.getEffectiveTimezone();
-      console.log('🌍 Getting date range sessions using UTC filtering:', {
-        startDate: typeof startDate === 'string' ? startDate : startDate.toISOString(),
-        endDate: typeof endDate === 'string' ? endDate : endDate.toISOString(),
-        userTimezone
-      });
-      
-      // Convert inputs to Date objects if needed
-      const startDateObj = typeof startDate === 'string' ? new Date(startDate) : startDate;
-      const endDateObj = typeof endDate === 'string' ? new Date(endDate) : endDate;
-      
-      // Convert to UTC range using same logic as web app
-      const { utcStart, utcEnd } = UTCFilteringUtils.convertLocalDateRangeToUTC(
-        startDateObj,
-        endDateObj,
-        userTimezone
-      );
-      
-      // Get all sessions and filter by startTimeUTC
-      const allSessions = await this.getAllDeepFocusSessions();
-      const filteredSessions = UTCFilteringUtils.filterSessionsByUTCRange(
-        allSessions,
-        utcStart,
-        utcEnd
-      );
-      
-      console.log('✅ UTC-filtered sessions for date range:', {
-        dateRange: `${startDateObj.toISOString().split('T')[0]} to ${endDateObj.toISOString().split('T')[0]}`,
-        timezone: userTimezone,
-        utcRange: `${utcStart} to ${utcEnd}`,
-        sessionsFound: filteredSessions.length
-      });
-      
-      return filteredSessions;
-      
-    } catch (error) {
-      console.error('❌ UTC date range filtering failed, falling back to legacy method:', error);
-      
-      // Fallback to old method
-      try {
-        const storage = await this.getDeepFocusStorage();
-        const sessions = [];
-        
-        // Convert dates to UTC date strings (YYYY-MM-DD format) 
-        const startStr = typeof startDate === 'string' ? startDate : new Date(startDate).toISOString().split('T')[0];
-        const endStr = typeof endDate === 'string' ? endDate : new Date(endDate).toISOString().split('T')[0];
-        
-        // Iterate through all UTC dates in range
-        const currentDate = new Date(startStr + 'T00:00:00.000Z');
-        const endDateObj = new Date(endStr + 'T23:59:59.999Z');
-        
-        while (currentDate <= endDateObj) {
-          const utcDateStr = currentDate.toISOString().split('T')[0];
-          if (storage[utcDateStr]) {
-            console.log(`📅 Fallback: Found ${storage[utcDateStr].length} sessions for UTC date:`, utcDateStr);
-            sessions.push(...storage[utcDateStr]);
-          }
-          currentDate.setUTCDate(currentDate.getUTCDate() + 1);
-        }
-        
-        // Sort by creation time (newest first)
-        sessions.sort((a, b) => b.createdAt - a.createdAt);
-        
-        console.log('📖 Fallback: Retrieved', sessions.length, 'sessions for date range');
-        return sessions;
-        
-      } catch (fallbackError) {
-        console.error('❌ Fallback method also failed:', fallbackError);
-        return [];
-      }
-    }
-  }
-
-  /**
-   * Get all deep focus sessions
-   */
-  async getAllDeepFocusSessions() {
-    try {
-      const storage = await this.getDeepFocusStorage();
-      const sessions = [];
-      
-      // Flatten all sessions from all dates
-      Object.values(storage).forEach(daySessions => {
-        if (Array.isArray(daySessions)) {
-          sessions.push(...daySessions);
-        }
-      });
-      
-      // Sort by creation time (newest first)
-      sessions.sort((a, b) => b.createdAt - a.createdAt);
-      
-      console.log('📖 Retrieved all sessions:', sessions.length, 'sessions');
-      return sessions;
-    } catch (error) {
-      console.error('❌ Failed to get all sessions:', error);
-      return [];
-    }
-  }
-
-  /**
-   * Calculate total deep focus time for today
-   */
-  async getTodayDeepFocusTime() {
-    try {
-      const sessions = await this.getTodayDeepFocusSessions();
-      
-      // Calculate total from completed sessions
-      const completedSessions = sessions.filter(s => s.status === 'completed');
-      const completedMinutes = completedSessions.reduce((total, session) => total + (session.duration || 0), 0);
-      
-      // Calculate total from active sessions
-      const activeSession = sessions.find(s => s.status === 'active');
-      let activeMinutes = 0;
-      if (activeSession) {
-        const elapsedMs = Date.now() - activeSession.startTime;
-        activeMinutes = Math.floor(elapsedMs / (60 * 1000));
-      }
-      
-      const totalMinutes = completedMinutes + activeMinutes;
-      
-      console.log('📊 Today\'s deep focus time:', totalMinutes, 'minutes');
-      console.log('- Completed sessions:', completedMinutes, 'minutes from', completedSessions.length, 'sessions');
-      if (activeSession) {
-        console.log('- Active session:', activeMinutes, 'minutes');
-      }
-      
-      return totalMinutes;
-    } catch (error) {
-      console.error('❌ Failed to calculate today\'s deep focus time:', error);
-      return 0;
-    }
-  }
-
-  /**
-   * Find active deep focus session
-   */
-  async getActiveDeepFocusSession() {
-    try {
-      const sessions = await this.getTodayDeepFocusSessions();
-      const activeSession = sessions.find(s => s.status === 'active');
-      
-      if (activeSession) {
-        console.log('🎯 Found active session:', activeSession.id, 'Duration so far:', activeSession.duration, 'minutes');
-      } else {
-        console.log('🔍 No active deep focus session found');
-      }
-      
-      return activeSession || null;
-    } catch (error) {
-      console.error('❌ Failed to get active session:', error);
-      return null;
-    }
-  }
-
-  /**
-   * Clean up old deep focus sessions (keep last 30 days)
-   */
-  async cleanOldDeepFocusSessions() {
-    try {
-      const retentionDays = 30;
-      const cutoffDate = new Date(Date.now() - retentionDays * 24 * 60 * 60 * 1000);
-      const cutoffDateStr = DateUtils.getLocalDateStringFromDate(cutoffDate);
-
-      const storage = await this.getDeepFocusStorage();
-      const updatedStorage = {};
-      let cleanedCount = 0;
-
-      // Keep only dates within retention period
-      Object.keys(storage).forEach(dateStr => {
-        if (dateStr >= cutoffDateStr) {
-          updatedStorage[dateStr] = storage[dateStr];
-        } else {
-          cleanedCount++;
-        }
-      });
-
-      if (cleanedCount > 0) {
-        await this.saveDeepFocusStorage(updatedStorage);
-        console.log('🧹 Cleaned up', cleanedCount, 'old deep focus session dates');
-      }
-    } catch (error) {
-      console.error('❌ Failed to clean old deep focus sessions:', error);
-    }
-  }
-
-  /**
-   * Get deep focus sessions for recent 7 days (including today)
-   */
-  async getRecent7DaysDeepFocusSessions() {
-    try {
-      const storage = await this.getDeepFocusStorage();
-      const sessions = [];
-      
-      // Generate last 7 days including today
-      const recent7Days = [];
-      for (let i = 0; i < 7; i++) {
-        const date = new Date();
-        date.setDate(date.getDate() - i);
-        recent7Days.push(DateUtils.getLocalDateStringFromDate(date));
-      }
-      
-      // Collect sessions from recent 7 days
-      recent7Days.forEach(dateStr => {
-        if (storage[dateStr] && Array.isArray(storage[dateStr])) {
-          sessions.push(...storage[dateStr]);
-        }
-      });
-      
-      console.log('📅 Retrieved', sessions.length, 'deep focus sessions from recent 7 days');
-      return sessions;
-    } catch (error) {
-      console.error('❌ Failed to get recent 7 days deep focus sessions:', error);
-      return [];
-    }
-  }
-
-  /**
-   * Get last 10 deep focus sessions (most recent across all dates)
-   */
-  async getLast10DeepFocusSessions() {
-    try {
-      const storage = await this.getDeepFocusStorage();
-      const allSessions = [];
-      
-      // Collect all sessions from all dates
-      Object.keys(storage).forEach(dateStr => {
-        if (Array.isArray(storage[dateStr])) {
-          storage[dateStr].forEach(session => {
-            allSessions.push({
-              ...session,
-              localDate: dateStr // Add date info for sorting
-            });
-          });
-        }
-      });
-      
-      // Sort by start time (most recent first) and take last 10
-      const sortedSessions = allSessions.sort((a, b) => {
-        const timeA = new Date(a.startTime).getTime();
-        const timeB = new Date(b.startTime).getTime();
-        return timeB - timeA; // Descending order (newest first)
-      });
-      
-      const last10Sessions = sortedSessions.slice(0, 10);
-      
-      console.log('🔟 Retrieved last', last10Sessions.length, 'deep focus sessions');
-      return last10Sessions;
-    } catch (error) {
-      console.error('❌ Failed to get last 10 deep focus sessions:', error);
-      return [];
-    }
-  }
-}
-
-/**
- * Simple State Manager for Extension State
- */
-class StateManager {
-  constructor() {
-    this.state = {
-      currentSession: {
-        domain: null,
-        startTime: null,
-        focusMode: false,
-        isTracking: false
-      },
-      todayStats: {
-        totalTime: 0,
-        sitesVisited: 0,
-        productivityScore: 0
-      }
-    };
-    this.listeners = new Map();
-    this.isInitialized = false;
-  }
-
-  async initialize() {
-    try {
-      // Load persisted state from storage
-      const stored = await chrome.storage.local.get(['stateManagerState']);
-      if (stored.stateManagerState) {
-        this.state = stored.stateManagerState;
-      }
-      this.isInitialized = true;
-      console.log('✅ StateManager initialized with state:', this.state);
-    } catch (error) {
-      console.error('❌ StateManager initialization failed:', error);
-      throw error;
-    }
-  }
-
-  async persistState() {
-    if (this.isInitialized) {
-      await chrome.storage.local.set({
-        stateManagerState: this.state
-      });
-    }
-  }
-
-  async dispatch(action, payload = {}) {
-    if (!this.isInitialized) {
-      console.warn('⚠️ StateManager not initialized');
-      return;
-    }
-
-    switch (action.type) {
-      case 'START_TRACKING':
-        this.state.currentSession = {
-          domain: payload.domain,
-          startTime: payload.startTime,
-          isTracking: true
-        };
-        break;
-
-      case 'STOP_TRACKING':
-        this.state.currentSession = {
-          domain: null,
-          startTime: null,
-          isTracking: false
-        };
-        break;
-
-      case 'SET_FOCUS_MODE':
-        this.state.currentSession.focusMode = payload.enabled;
-        break;
-    }
-
-    // Notify listeners and persist state
-    this.notifyListeners();
-    await this.persistState();
-    return this.state;
-  }
-
-  subscribe(callback) {
-    const id = Date.now().toString();
-    this.listeners.set(id, callback);
-    return id;
-  }
-
-  unsubscribe(id) {
-    this.listeners.delete(id);
-  }
-
-  notifyListeners() {
-    this.listeners.forEach(callback => callback(this.state));
-  }
-
-  getState() {
-    return this.state;
-  }
-}
-
-/**
- * Website Blocking Manager
- * Handles focus mode and site blocking using declarativeNetRequest API
- */
-class BlockingManager {
-  constructor() {
-    this.focusMode = false;
-    
-    // Start with empty blocked sites - will be populated by web app sync
-    this.blockedSites = new Set();
-    
-    this.temporaryOverrides = new Map(); // domain -> expiry timestamp
-    this.urlCache = new Map(); // tabId -> original URL
-    this.focusStartTime = null;
-    this.blockedAttempts = 0;
-    
-    // Deep focus session tracking
-    this.currentLocalSessionId = null;
-    this.sessionTimer = null;
-    this.storageManager = null;
-    this.focusTimeTracker = null;
-    
-    this.initialize();
-  }
-
-  async initialize() {
-    try {
-      // Load settings from storage
-      const settings = await chrome.storage.local.get([
-        'focusMode', 
-        'blockedSites', 
-        'focusStartTime',
-        'blockedAttempts'
-      ]);
-      
-      console.log('🔍 Loaded storage settings:', settings);
-      
-      this.focusMode = settings.focusMode || false;
-      
-      // Load blocked sites from storage (populated by web app sync)
-      this.blockedSites = new Set(settings.blockedSites || []);
-      
-      this.focusStartTime = settings.focusStartTime || null;
-      this.blockedAttempts = settings.blockedAttempts || 0;
-      
-      // IMPORTANT: Clear any existing blocking rules on initialization
-      // This prevents orphaned rules from previous sessions
-      await this.clearBlockingRules();
-      
-      // Update blocking rules if focus mode is active
-      if (this.focusMode) {
-        await this.updateBlockingRules();
-        
-        // If focus mode was active, check if we need to resume local session tracking
-        if (this.storageManager) {
-          await this.resumeLocalSessionIfNeeded();
-        }
-      }
-      
-      console.log('🛡️ Blocking Manager initialized', {
-        focusMode: this.focusMode,
-        blockedSites: Array.from(this.blockedSites),
-        focusStartTime: this.focusStartTime,
-        hasStorageManager: !!this.storageManager
-      });
-    } catch (error) {
-      console.error('Error initializing BlockingManager:', error);
-    }
-  }
-
-  /**
-   * Set reference to StorageManager
-   */
-  setStorageManager(storageManager) {
-    this.storageManager = storageManager;
-    console.log('📦 StorageManager reference set in BlockingManager');
-  }
-
-  /**
-   * Set reference to FocusTimeTracker
-   */
-  setFocusTimeTracker(focusTimeTracker) {
-    this.focusTimeTracker = focusTimeTracker;
-    console.log('🎯 FocusTimeTracker reference set in BlockingManager');
-  }
-
-  /**
-   * Toggle focus mode on/off
-   */
-  async toggleFocusMode() {
-    try {
-      this.focusMode = !this.focusMode;
-      
-      if (this.focusMode) {
-        this.focusStartTime = Date.now();
-        this.blockedAttempts = 0;
-        await this.updateBlockingRules();
-        
-        // Create local deep focus session
-        await this.startLocalDeepFocusSession();
-        
-        // Get current blocked sites list
-        const blockedSites = Array.from(this.blockedSites);
-        console.log('🔒 Focus mode ENABLED with blocked sites:', blockedSites);
-        
-        // Broadcast focus state with blocked sites
-        if (this.focusTimeTracker) {
-          this.focusTimeTracker.broadcastFocusStateChange(true);
-        }
-      } else {
-        this.focusStartTime = null;
-        await this.clearBlockingRules();
-        
-        // Complete local deep focus session
-        await this.completeLocalDeepFocusSession();
-        
-        console.log('🔓 Focus mode DISABLED');
-        
-        // Broadcast focus state change
-        if (this.focusTimeTracker) {
-          this.focusTimeTracker.broadcastFocusStateChange(false);
-        }
-      }
-      
-      // Save state
-      await this.saveState();
-      
-      return {
-        success: true,
-        focusMode: this.focusMode,
-        focusStartTime: this.focusStartTime,
-        blockedSites: Array.from(this.blockedSites)
-      };
-    } catch (error) {
-      console.error('Error toggling focus mode:', error);
-      return { success: false, error: error.message };
-    }
-  }
-
-  /**
-   * Add a site to the blocked list
-   */
-  async addBlockedSite(domain) {
-    try {
-      if (!domain) return { success: false, error: 'Invalid domain' };
-      
-      // Clean domain
-      const cleanDomain = domain.replace(/^https?:\/\//, '').replace(/^www\./, '').split('/')[0];
-      
-      this.blockedSites.add(cleanDomain);
-      await this.saveState();
-      
-      // Update rules if focus mode is active
-      if (this.focusMode) {
-        await this.updateBlockingRules();
-      }
-      
-      console.log('➕ Added blocked site:', cleanDomain);
-      return { success: true, domain: cleanDomain };
-    } catch (error) {
-      console.error('Error adding blocked site:', error);
-      return { success: false, error: error.message };
-    }
-  }
-
-  /**
-   * Remove a site from the blocked list
-   */
-  async removeBlockedSite(domain) {
-    try {
-      const cleanDomain = domain.replace(/^https?:\/\//, '').replace(/^www\./, '').split('/')[0];
-      
-      this.blockedSites.delete(cleanDomain);
-      await this.saveState();
-      
-      // Update rules if focus mode is active
-      if (this.focusMode) {
-        await this.updateBlockingRules();
-      }
-      
-      console.log('➖ Removed blocked site:', cleanDomain);
-      return { success: true, domain: cleanDomain };
-    } catch (error) {
-      console.error('Error removing blocked site:', error);
-      return { success: false, error: error.message };
-    }
-  }
-
-  /**
-   * Set temporary override for a domain
-   */
-  async setTemporaryOverride(domain, duration = 300000) { // 5 minutes default
-    try {
-      const cleanDomain = domain.replace(/^https?:\/\//, '').replace(/^www\./, '').split('/')[0];
-      const expiryTime = Date.now() + duration;
-      
-      this.temporaryOverrides.set(cleanDomain, expiryTime);
-      
-      // Update blocking rules to exclude this domain temporarily
-      if (this.focusMode) {
-        await this.updateBlockingRules();
-      }
-      
-      // Set timeout to remove override
-      setTimeout(() => {
-        this.temporaryOverrides.delete(cleanDomain);
-        if (this.focusMode) {
-          this.updateBlockingRules();
-        }
-      }, duration);
-      
-      console.log(`⏱️ Temporary override set for ${cleanDomain} for ${duration/1000}s`);
-      return { success: true, domain: cleanDomain, expiryTime };
-    } catch (error) {
-      console.error('Error setting temporary override:', error);
-      return { success: false, error: error.message };
-    }
-  }
-
-  /**
-   * Check if a domain should be blocked
-   */
-  shouldBlockDomain(domain) {
-    if (!this.focusMode) return false;
-    
-    const cleanDomain = domain.replace(/^https?:\/\//, '').replace(/^www\./, '').split('/')[0];
-    
-    // Check if there's a temporary override
-    if (this.temporaryOverrides.has(cleanDomain)) {
-      const expiryTime = this.temporaryOverrides.get(cleanDomain);
-      if (Date.now() < expiryTime) {
-        return false; // Override still active
-      } else {
-        this.temporaryOverrides.delete(cleanDomain); // Expired override
-      }
-    }
-    
-    return this.blockedSites.has(cleanDomain);
-  }
-
-  /**
-   * Get current dynamic rules
-   */
-  async getCurrentRules() {
-    try {
-      const rules = await chrome.declarativeNetRequest.getDynamicRules();
-      console.log('📊 Current rules:', rules);
-      return rules;
-    } catch (error) {
-      console.error('❌ Error getting rules:', error);
-      return [];
-    }
-  }
-
-  /**
-   * Generate a unique rule ID that doesn't conflict with existing rules
-   */
-  generateUniqueRuleId(existingRules) {
-    const usedIds = new Set(existingRules.map(rule => rule.id));
-    let ruleId = Math.floor(Math.random() * 100000) + 1000; // Start from 1000
-    while (usedIds.has(ruleId)) {
-      ruleId = Math.floor(Math.random() * 100000) + 1000;
-    }
-    return ruleId;
-  }
-
-  /**
-   * Update Chrome declarativeNetRequest rules
-   */
-  async updateBlockingRules() {
-    try {
-      // First, get and remove all existing rules
-      const existingRules = await this.getCurrentRules();
-      
-      if (existingRules.length > 0) {
-        await chrome.declarativeNetRequest.updateDynamicRules({
-          removeRuleIds: existingRules.map(rule => rule.id)
-        });
-        
-        // Add safety delay to ensure rules are cleared
-        await new Promise(resolve => setTimeout(resolve, 100));
-        console.log(`🧹 Removed ${existingRules.length} existing blocking rules`);
-      }
-
-      // If focus mode is off or no sites to block, we're done (rules already cleared above)
-      if (!this.focusMode || this.blockedSites.size === 0) {
-        console.log('🔓 Focus mode disabled or no sites to block');
-        return;
-      }
-
-      // Create new rules with unique IDs
-      const rules = [];
-      
-      for (const domain of this.blockedSites) {
-        // Skip domains with active overrides
-        if (this.temporaryOverrides.has(domain)) {
-          const expiryTime = this.temporaryOverrides.get(domain);
-          if (Date.now() < expiryTime) {
-            console.log(`⏭️ Skipping ${domain} due to active override`);
-            continue;
-          }
-          this.temporaryOverrides.delete(domain);
-        }
-
-        // Generate unique IDs for each rule
-        const ruleId1 = this.generateUniqueRuleId(rules);
-        const ruleId2 = this.generateUniqueRuleId([...rules, { id: ruleId1 }]);
-
-        // Add rules for domain with www and without www
-        rules.push({
-          id: ruleId1,
-          priority: 1,
-          action: {
-            type: "redirect",
-            redirect: { extensionPath: "/blocked.html" }
-          },
-          condition: {
-            urlFilter: `*://*.${domain}/*`,
-            resourceTypes: ["main_frame"]
-          }
-        });
-
-        rules.push({
-          id: ruleId2,
-          priority: 1,
-          action: {
-            type: "redirect",
-            redirect: { extensionPath: "/blocked.html" }
-          },
-          condition: {
-            urlFilter: `*://${domain}/*`,
-            resourceTypes: ["main_frame"]
-          }
-        });
-      }
-
-      if (rules.length > 0) {
-        await chrome.declarativeNetRequest.updateDynamicRules({
-          addRules: rules
-        });
-        
-        console.log(`🛡️ Added ${rules.length} blocking rules for ${this.blockedSites.size} domains:`, 
-          Array.from(this.blockedSites));
-      } else {
-        console.log('⚠️ No rules to add (all sites have overrides)');
-      }
-    } catch (error) {
-      console.error('❌ Error updating blocking rules:', error);
-      throw error;
-    }
-  }
-
-  /**
-   * Clear all blocking rules
-   */
-  async clearBlockingRules() {
-    try {
-      // Get all existing dynamic rules
-      const existingRules = await this.getCurrentRules();
-      
-      if (existingRules.length > 0) {
-        await chrome.declarativeNetRequest.updateDynamicRules({
-          removeRuleIds: existingRules.map(rule => rule.id)
-        });
-        
-        console.log(`🧹 Cleared ${existingRules.length} blocking rules`);
-        
-        // Add safety delay to ensure rules are cleared
-        await new Promise(resolve => setTimeout(resolve, 100));
-      } else {
-        console.log('📝 No blocking rules to clear');
-      }
-    } catch (error) {
-      console.error('❌ Error clearing blocking rules:', error);
-    }
-  }
-
-  /**
-   * Record a blocked attempt
-   */
-  recordBlockedAttempt(domain) {
-    this.blockedAttempts++;
-    this.saveState();
-    console.log(`🚫 Blocked attempt to access: ${domain} (Total: ${this.blockedAttempts})`);
-  }
-
-  /**
-   * Cache URL before potential blocking
-   */
-  cacheUrl(tabId, url) {
-    if (this.focusMode && url && !url.startsWith('chrome-extension://') && !url.startsWith('chrome://')) {
-      const domain = url.replace(/^https?:\/\//, '').replace(/^www\./, '').split('/')[0];
-      if (this.blockedSites.has(domain) && !this.temporaryOverrides.has(domain)) {
-        this.urlCache.set(tabId, url);
-        console.log(`🔗 Cached URL for tab ${tabId}: ${url}`);
-      }
-    }
-  }
-
-  /**
-   * Get cached URL for tab
-   */
-  getCachedUrl(tabId) {
-    const url = this.urlCache.get(tabId);
-    // Don't delete immediately - keep for auto-redirect on reload
-    return url;
-  }
-
-  /**
-   * Clear cached URL for tab (call when actually navigating)
-   */
-  clearCachedUrl(tabId) {
-    this.urlCache.delete(tabId);
-    console.log(`🧹 Cleared cached URL for tab ${tabId}`);
-  }
-
-  /**
-   * Get focus session stats
-   */
-  getFocusStats() {
-    const focusTime = this.focusStartTime ? Date.now() - this.focusStartTime : 0;
-    
-    return {
-      focusMode: this.focusMode,
-      focusTime: focusTime,
-      focusStartTime: this.focusStartTime,
-      blockedAttempts: this.blockedAttempts,
-      blockedSites: Array.from(this.blockedSites),
-      temporaryOverrides: Object.fromEntries(this.temporaryOverrides)
-    };
-  }
-
-  /**
-   * Save state to storage
-   */
-  async saveState() {
-    try {
-      await chrome.storage.local.set({
-        focusMode: this.focusMode,
-        blockedSites: Array.from(this.blockedSites),
-        focusStartTime: this.focusStartTime,
-        blockedAttempts: this.blockedAttempts
-      });
-    } catch (error) {
-      console.error('Error saving blocking state:', error);
-    }
-  }
-
-  /**
-   * Get debug information for troubleshooting
-   */
-  getDebugInfo(domain) {
-    const debugInfo = {
-      domain,
-      focusMode: this.focusMode,
-      blockedSites: Array.from(this.blockedSites),
-      blockedSitesCount: this.blockedSites.size,
-      temporaryOverrides: Object.fromEntries(this.temporaryOverrides),
-      shouldBeBlocked: this.shouldBlockDomain(domain),
-      focusStartTime: this.focusStartTime,
-      blockedAttempts: this.blockedAttempts
-    };
-    
-    console.log('🐛 Debug Info for', domain, ':', debugInfo);
-    return debugInfo;
-  }
-
-  /**
-   * Reset blocking manager to clean state - useful for debugging
-   */
-  async resetBlockingState() {
-    try {
-      console.log('🧹 Resetting blocking state...');
-      
-      // Clear all blocking rules
-      await this.clearBlockingRules();
-      
-      // Reset internal state
-      this.focusMode = false;
-      this.blockedSites.clear();
-      this.temporaryOverrides.clear();
-      this.focusStartTime = null;
-      this.blockedAttempts = 0;
-      
-      // Clear storage
-      await chrome.storage.local.remove(['focusMode', 'blockedSites', 'focusStartTime', 'blockedAttempts']);
-      
-      // Save clean state
-      await this.saveState();
-      
-      console.log('✅ Blocking state reset successfully');
-      return { success: true, message: 'Blocking state reset' };
-    } catch (error) {
-      console.error('❌ Error resetting blocking state:', error);
-      return { success: false, error: error.message };
-    }
-  }
-
-  /**
-   * Get all blocked sites
-   */
-  getBlockedSites() {
-    return Array.from(this.blockedSites);
-  }
-
-  // ===========================================
-  // LOCAL DEEP FOCUS SESSION METHODS
-  // ===========================================
-
-  /**
-   * Start a local deep focus session
-   */
-  async startLocalDeepFocusSession() {
-    try {
-      console.log('🚀 Starting local deep focus session...');
-      
-      if (!this.storageManager) {
-        console.error('❌ StorageManager not available, cannot create local session');
-        return;
-      }
-
-      // Complete any existing active session first
-      await this.completeLocalDeepFocusSession();
-
-      // Create new session - try to pass user ID if available
-      const userId = this.focusTimeTracker?.currentUserId || null;
-      this.currentLocalSessionId = await this.storageManager.createDeepFocusSession(userId);
-      console.log('🎯 Successfully started local deep focus session:', this.currentLocalSessionId);
-
-      // Start the 1-minute timer
-      this.startSessionTimer();
-      
-      console.log('✅ Local deep focus session setup complete');
-    } catch (error) {
-      console.error('❌ Failed to start local deep focus session:', error);
-    }
-  }
-
-  /**
-   * Complete current local deep focus session
-   */
-  async completeLocalDeepFocusSession() {
-    try {
-      if (!this.storageManager || !this.currentLocalSessionId) {
-        return;
-      }
-
-      // Stop the timer
-      this.stopSessionTimer();
-
-      // Complete the session
-      await this.storageManager.completeDeepFocusSession(this.currentLocalSessionId);
-      console.log('✅ Completed local deep focus session:', this.currentLocalSessionId);
-
-      this.currentLocalSessionId = null;
-    } catch (error) {
-      console.error('❌ Failed to complete local deep focus session:', error);
-    }
-  }
-
-  /**
-   * Start session timer for local deep focus
-   */
-  startSessionTimer() {
-    if (this.sessionTimer) {
-      clearInterval(this.sessionTimer);
-    }
-
-    this.sessionTimer = setInterval(async () => {
-      try {
-        if (this.currentLocalSessionId) {
-          const storage = await this.storageManager.getDeepFocusStorage();
-          const today = DateUtils.getLocalDateString();
-          
-          if (storage[today]) {
-            const session = storage[today].find(s => s.id === this.currentLocalSessionId);
-            if (session) {
-              const elapsedMs = Date.now() - session.startTime;
-              const elapsedMinutes = Math.floor(elapsedMs / (60 * 1000));
-              
-              await this.storageManager.updateDeepFocusSessionDuration(
-                this.currentLocalSessionId,
-                elapsedMinutes
-              );
-              
-              // Get total minutes and emit event
-              const totalMinutes = await this.storageManager.getTodayDeepFocusTime();
-              await ExtensionEventBus.emit(
-                ExtensionEventBus.EVENTS.DEEP_FOCUS_UPDATE,
-                { minutes: totalMinutes }
-              );
-            }
-          }
-        }
-      } catch (error) {
-        console.error('❌ Error in session timer:', error);
-      }
-    }, 60000); // Update every minute
-  }
-
-  /**
-   * Stop the session timer
-   */
-  stopSessionTimer() {
-    if (this.sessionTimer) {
-      clearInterval(this.sessionTimer);
-      this.sessionTimer = null;
-      console.log('⏹️ Session timer stopped');
-    }
-    
-    if (this.sleepDetectionInterval) {
-      clearInterval(this.sleepDetectionInterval);
-      this.sleepDetectionInterval = null;
-      console.log('⏹️ Sleep detection timer stopped');
-    }
-  }
-
-  /**
-   * Resume local session if needed (called during initialization)
-   */
-  async resumeLocalSessionIfNeeded() {
-    try {
-      if (!this.storageManager) {
-        return;
-      }
-
-      // Check if there's an active session from previous run
-      const activeSession = await this.storageManager.getActiveDeepFocusSession();
-      
-      if (activeSession) {
-        this.currentLocalSessionId = activeSession.id;
-        console.log('🔄 Resuming local deep focus session:', this.currentLocalSessionId);
-        
-        // Restart the timer (it will continue from where it left off)
-        this.startSessionTimer();
-      }
-    } catch (error) {
-      console.error('❌ Failed to resume local session:', error);
-    }
-  }
-
-  /**
-   * Get current local deep focus session info
-   */
-  getCurrentLocalSession() {
-    return {
-      sessionId: this.currentLocalSessionId,
-      isActive: !!this.currentLocalSessionId,
-      hasTimer: !!this.sessionTimer
-    };
-  }
-
-  /**
-   * Debug function to inspect deep focus storage
-   */
-  async debugDeepFocusStorage() {
-    try {
-      const storage = await this.storageManager.getDeepFocusStorage();
-      console.log('🔍 Deep Focus Storage Debug:', storage);
-      
-      const today = DateUtils.getLocalDateString();
-      const todaySessions = storage[today] || [];
-      
-      console.log('📅 Today\'s Sessions:', todaySessions);
-      console.log('📊 Active Sessions:', todaySessions.filter(s => s.status === 'active'));
-      console.log('✅ Completed Sessions:', todaySessions.filter(s => s.status === 'completed'));
-      
-      const totalTime = await this.storageManager.getTodayDeepFocusTime();
-      console.log('⏱️ Total Deep Focus Time Today:', totalTime, 'minutes');
-      
-      return { storage, todaySessions, totalTime };
-    } catch (error) {
-      console.error('❌ Error debugging deep focus storage:', error);
-      return null;
-    }
-  }
-
-  /**
-   * Broadcast deep focus time update to all listeners
-   */
-  async broadcastDeepFocusTimeUpdate() {
-    try {
-      const totalMinutes = await this.storageManager.getTodayDeepFocusTime();
-      chrome.runtime.sendMessage({
-        type: 'DEEP_FOCUS_TIME_UPDATED',
-        payload: { minutes: totalMinutes }
-      }).catch(() => {
-        // Ignore errors when no listeners are connected
-      });
-      console.log('📢 Broadcasted deep focus time update:', totalMinutes, 'minutes');
-    } catch (error) {
-      console.error('❌ Failed to broadcast deep focus time:', error);
-    }
-  }
-}
-
-// Main Focus Time Tracker Class
-/**
- * Tab Event Coordinator - Handles race conditions and timing issues
- * 
- * This class implements Chrome extension best practices for reliable tab event handling:
- * - Debounces competing events to prevent race conditions
- * - Validates tab/window existence before processing
- * - Provides fallback mechanisms for Chrome API failures
- * - Implements retry logic with exponential backoff
- */
-class TabEventCoordinator {
-  constructor(focusTimeTracker) {
-    this.focusTimeTracker = focusTimeTracker;
-    this.pendingEvents = new Map();
-    this.debounceTime = 200; // 200ms debounce for tab events
-    this.maxRetries = 3;
-    this.retryDelay = 1000; // Initial retry delay in ms
-    
-    // Heartbeat to keep service worker alive during critical operations
-    this.setupHeartbeat();
-    
-    console.log('🎯 TabEventCoordinator initialized with 200ms debounce');
-  }
-
-  /**
-   * Keep service worker alive during critical operations
-   */
-  setupHeartbeat() {
-    this.heartbeatInterval = setInterval(async () => {
-      try {
-        // Reset service worker timeout by calling Chrome API
-        await chrome.runtime.getPlatformInfo();
-        await chrome.storage.local.set({ 
-          'tab-coordinator-heartbeat': Date.now() 
-        });
-      } catch (error) {
-        // Ignore heartbeat errors
-      }
-    }, 20000); // Every 20 seconds
-
-    // Clean up on service worker termination
-    if (chrome.runtime.onSuspend) {
-      chrome.runtime.onSuspend.addListener(() => {
-        clearInterval(this.heartbeatInterval);
-      });
-    }
-  }
-
-  /**
-   * Schedule a debounced event to prevent race conditions
-   */
-  scheduleEvent(eventType, eventData, priority = 'normal') {
-    const eventKey = this.generateEventKey(eventType, eventData);
-    
-    // 🎯 NEW: Cancel stale events when active tab changes
-    if (eventType === 'tab_activated') {
-      // Cancel ALL pending tab-related events when a new tab is activated
-      const staleEvents = [];
-      this.pendingEvents.forEach((event, key) => {
-        if (key.startsWith('tab_activated_') && key !== eventKey) {
-          clearTimeout(event.timeoutId);
-          staleEvents.push(key);
-          console.debug(`🚫 Cancelled stale tab_activated event: ${key}`);
-        }
-      });
-      
-      // Remove stale events
-      staleEvents.forEach(key => this.pendingEvents.delete(key));
-    }
-    
-    // Cancel any existing pending event of the same type
-    if (this.pendingEvents.has(eventKey)) {
-      clearTimeout(this.pendingEvents.get(eventKey).timeoutId);
-      console.debug(`🔄 Cancelled pending ${eventType} event for debouncing`);
-    }
-
-    // Calculate debounce time based on priority
-    const debounceDelay = priority === 'high' ? 100 : this.debounceTime;
-
-    // Schedule new event
-    const timeoutId = setTimeout(() => {
-      this.processEvent(eventType, eventData, 0);
-      this.pendingEvents.delete(eventKey);
-    }, debounceDelay);
-
-    this.pendingEvents.set(eventKey, {
-      timeoutId,
-      eventType,
-      eventData,
-      scheduledAt: Date.now()
-    });
-
-    console.debug(`📅 Scheduled ${eventType} event with ${debounceDelay}ms debounce`);
-  }
-
-  /**
-   * Generate unique key for event deduplication
-   */
-  generateEventKey(eventType, eventData) {
-    const identifier = eventData.tabId || eventData.windowId || 'global';
-    return `${eventType}_${identifier}`;
-  }
-
-  /**
-   * Process event with retry logic and validation
-   */
-  async processEvent(eventType, eventData, retryCount = 0) {
-    try {
-      console.log(`🎯 Processing ${eventType} event (attempt ${retryCount + 1})`);
-
-      // Validate tab/window existence before processing
-      const validatedData = await this.validateEventData(eventType, eventData);
-      
-      if (!validatedData) {
-        console.debug(`⏭️ Skipping ${eventType} - data no longer valid`);
-        return;
-      }
-
-      // Process the validated event
-      await this.handleValidatedEvent(eventType, validatedData);
-      console.log(`✅ Successfully processed ${eventType} event`);
-
-    } catch (error) {
-      console.warn(`⚠️ Error processing ${eventType} event:`, error.message);
-
-      // Retry with exponential backoff
-      if (retryCount < this.maxRetries) {
-        const delay = this.retryDelay * Math.pow(2, retryCount);
-        console.log(`🔄 Retrying ${eventType} in ${delay}ms (attempt ${retryCount + 2})`);
-        
-        setTimeout(() => {
-          this.processEvent(eventType, eventData, retryCount + 1);
-        }, delay);
-      } else {
-        console.error(`❌ Failed to process ${eventType} after ${this.maxRetries} retries:`, error);
-      }
-    }
-  }
-
-  /**
-   * Validate that tab/window data is still valid before processing
-   */
-  async validateEventData(eventType, eventData) {
-    try {
-      switch (eventType) {
-        case 'tab_activated':
-        case 'tab_updated':
-          if (eventData.tabId) {
-            // Try to get current tab info
-            const tab = await chrome.tabs.get(eventData.tabId);
-            
-            // 🎯 NEW: Additional validation for tab_activated events
-            if (eventType === 'tab_activated') {
-              // Verify this tab is still the currently active tab
-              const activeTabs = await chrome.tabs.query({ active: true, windowId: tab.windowId });
-              const currentlyActiveTab = activeTabs[0];
-              
-              if (!currentlyActiveTab || currentlyActiveTab.id !== eventData.tabId) {
-                console.debug(`🚫 Tab ${eventData.tabId} is no longer active (current: ${currentlyActiveTab?.id}), cancelling event`);
-                return null;
-              }
-            }
-            
-            return {
-              ...eventData,
-              tab: tab,
-              url: tab.url,
-              title: tab.title,
-              status: tab.status,
-              isCurrentlyActive: tab.active
-            };
-          }
-          break;
-
-        case 'window_focus_changed':
-          if (eventData.windowId && eventData.windowId !== chrome.windows.WINDOW_ID_NONE) {
-            const window = await chrome.windows.get(eventData.windowId, { populate: true });
-            const activeTab = window.tabs?.find(tab => tab.active);
-            
-            return {
-              ...eventData,
-              window: window,
-              activeTab: activeTab
-            };
-          } else if (eventData.windowId === chrome.windows.WINDOW_ID_NONE) {
-            // Focus lost - always valid
-            return eventData;
-          }
-          break;
-
-        default:
-          return eventData;
-      }
-    } catch (error) {
-      // Tab/window no longer exists
-      console.debug(`Tab/window validation failed: ${error.message}`);
-      return null;
-    }
-  }
-
-  /**
-   * Handle validated events by delegating to FocusTimeTracker
-   */
-  async handleValidatedEvent(eventType, validatedData) {
-    switch (eventType) {
-      case 'tab_activated':
-        await this.focusTimeTracker.handleTabActivatedCoordinated(validatedData);
-        break;
-
-      case 'tab_updated':
-        await this.focusTimeTracker.handleTabUpdatedCoordinated(validatedData);
-        break;
-
-      case 'window_focus_changed':
-        await this.focusTimeTracker.handleWindowFocusCoordinated(validatedData);
-        break;
-
-      default:
-        console.warn(`Unknown event type: ${eventType}`);
-    }
-  }
-
-  /**
-   * Handle tab activation with coordination
-   */
-  onTabActivated(activeInfo) {
-    this.scheduleEvent('tab_activated', {
-      tabId: activeInfo.tabId,
-      windowId: activeInfo.windowId,
-      timestamp: Date.now()
-    });
-  }
-
-  /**
-   * Handle tab updates with coordination
-   */
-  onTabUpdated(tabId, changeInfo, tab) {
-    // Only process meaningful updates
-    if (changeInfo.status === 'complete' || changeInfo.url) {
-      this.scheduleEvent('tab_updated', {
-        tabId: tabId,
-        changeInfo: changeInfo,
-        tab: tab,
-        timestamp: Date.now()
-      });
-    }
-  }
-
-  /**
-   * Handle window focus changes with coordination
-   */
-  onWindowFocusChanged(windowId) {
-    this.scheduleEvent('window_focus_changed', {
-      windowId: windowId,
-      timestamp: Date.now()
-    }, 'high'); // Higher priority for focus events
-  }
-
-  /**
-   * Cleanup coordinator resources
-   */
-  destroy() {
-    // Clear all pending events
-    this.pendingEvents.forEach(({ timeoutId }) => {
-      clearTimeout(timeoutId);
-    });
-    this.pendingEvents.clear();
-
-    // Clear heartbeat
-    if (this.heartbeatInterval) {
-      clearInterval(this.heartbeatInterval);
-    }
-
-    console.log('🧹 TabEventCoordinator cleaned up');
-  }
-}
-
-class FocusTimeTracker {
-  constructor() {
-    // Add ConfigManager
-    this.configManager = new ConfigManager();
-    
-    this.stateManager = null;
-    
-    // 🎯 NEW: Tab switch diagnostics for measuring improvements
-    this.diagnostics = {
-      tabSwitches: 0,
-      dataLossEvents: 0,
-      successfulSaves: 0,
-      blockedSaves: 0,
-      overlapBufferUses: 0,
-      snapshotCreations: 0,
-      immediateSaves: 0,          // NEW: Count of immediate saves
-      tabCloseSaves: 0,           // NEW: Count of tab close saves
-      browserCloseSaves: 0,       // NEW: Count of browser close saves
-      savedFromDataLoss: 0,       // NEW: Time (ms) saved from data loss
-      startTime: Date.now()
-    };
-    this.storageManager = null;
-    this.blockingManager = null;
-    this.overrideSessionManager = new OverrideSessionManager();
-    
-    this.currentSession = {
-      tabId: null,
-      domain: null,
-      startTime: null,
-      savedTime: 0,
-      isActive: false
-    };
-    this.saveInterval = null;
-    
-    // Enhanced activity management
-    this.isSessionPaused = false;
-    this.pausedAt = null;
-    this.totalPausedTime = 0;
-    this.inactivityThreshold = 1200000; // 20 minutes (increased from 8min to prevent aggressive sleep detection during reading/thinking)
-    this.lastActivityTime = Date.now();
-    this.autoManagementEnabled = true;
-    
-    // SAFEGUARD: Prevent concurrent saves and sleep processing
-    this.isSaving = false;
-    this.isProcessingSleep = false;
-    
-    // IMPROVEMENT #2: Tab Switching Grace Period
-    this.graceTimer = null;
-    this.gracePeriod = 3000; // 3 seconds grace period (reduced from 15s to minimize tracking gaps)
-    this.pendingSessionData = null;
-    
-    // 🎯 NEW: Tab switch tracking to prevent timing race conditions
-    this.lastTabSwitchTime = null;
-    this.tabSwitchCooldown = 5000; // 5 seconds cooldown after tab switch
-    this.previousTabId = null;
-    
-    // Focus state tracking
-    this.latestFocusState = false;
-    
-    // User authentication state
-    this.currentUserId = null;
-    this.userInfo = null;
-    
-    // 🎯 NEW: Initialize TabEventCoordinator for reliable tab detection
-    this.tabEventCoordinator = new TabEventCoordinator(this);
-    
-    // Chrome Idle integration
-    this.chromeIdleInitialized = false;
-    
-    this.initialize();
-  }
-
-  async recoverState() {
-    const maxRetries = 3;
-    let retryCount = 0;
-    
-    while (retryCount < maxRetries) {
-      try {
-        if (!this.stateManager?.isInitialized) {
-          console.warn(`⚠️ Attempting StateManager recovery... (attempt ${retryCount + 1})`);
-          
-          // Create fresh StateManager instance
-          this.stateManager = new StateManager();
-          await this.stateManager.initialize();
-          
-          // Verify initialization succeeded
-          if (!this.stateManager?.isInitialized) {
-            throw new Error('StateManager initialization returned false');
-          }
-          
-          // Update other managers with recovered state
-          if (this.storageManager) {
-            this.storageManager.setStateManager(this.stateManager);
-          }
-          
-          console.log(`✅ StateManager recovery successful (attempt ${retryCount + 1})`);
-          return; // Success - exit retry loop
-          
-        } else {
-          // StateManager is already initialized
-          console.debug('✅ StateManager already initialized');
-          return;
-        }
-        
-      } catch (error) {
-        retryCount++;
-        console.error(`❌ StateManager recovery attempt ${retryCount} failed:`, error.message);
-        
-        if (retryCount < maxRetries) {
-          // Exponential backoff: 1s, 2s, 4s
-          const delay = 1000 * Math.pow(2, retryCount - 1);
-          console.log(`⏰ Retrying StateManager recovery in ${delay}ms...`);
-          
-          // Wait before next retry
-          await new Promise(resolve => setTimeout(resolve, delay));
-        } else {
-          // All retries exhausted
-          console.error(`💥 StateManager recovery failed after ${maxRetries} attempts. Tab detection may be unreliable.`);
-          
-          // Store failure info for debugging
-          await chrome.storage.local.set({
-            'statemanager-recovery-failed': {
-              timestamp: Date.now(),
-              error: error.message,
-              attempts: maxRetries
-            }
-          });
-          
-          throw new Error(`StateManager recovery failed after ${maxRetries} attempts: ${error.message}`);
-        }
-      }
-    }
-  }
-
-  async initialize() {
-    try {
-      // Initialize config manager first
-      await this.configManager.initialize();
-      
-      // Initialize state manager early
-      console.log('🔄 Initializing StateManager...');
-      this.stateManager = new StateManager();
-      await this.stateManager.initialize();
-      
-      // Initialize storage manager with state reference
-      console.log('🔄 Initializing StorageManager...');
-      this.storageManager = new StorageManager();
-      this.storageManager.setStateManager(this.stateManager);
-      this.storageManager.setFocusTimeTracker(this); // Connect to this tracker instance
-      await this.storageManager.initialize();
-      
-      // Continue with other initialization
-      this.blockingManager = new BlockingManager();
-      this.blockingManager.setStorageManager(this.storageManager);
-      this.blockingManager.setFocusTimeTracker(this);
-      await this.blockingManager.initialize();
-      
-      // Initialize Chrome Idle with error handling and fallback
-      try {
-        const idleReady = await chromeIdleHelper.initialize();
-        if (idleReady) {
-          this.chromeIdleInitialized = true;
-          // Store reference for idle callback - use self for service workers
-          self.focusTimeTracker = this;
-          console.log('✅ Chrome Idle integrated successfully');
-        } else {
-          console.warn('⚠️ Chrome Idle failed to initialize - falling back to time-based detection');
-          this.chromeIdleInitialized = false;
-        }
-      } catch (error) {
-        console.warn('⚠️ Chrome Idle initialization error - falling back to time-based detection:', error);
-        this.chromeIdleInitialized = false;
-      }
-      
-      // Skip Firebase initialization for now - extension works with local storage only
-      console.log('ℹ️ Firebase integration disabled - using local storage only');
-
-      console.log('🚀 Initializing Focus Time Tracker...');
-      
-      // Restore user info from storage
-      try {
-        const settings = await this.storageManager.getSettings();
-        const localData = await chrome.storage.local.get(['userInfo']);
-        
-        // Use most recently updated user info
-        let userInfo = settings.lastUpdated > (localData.userInfo?.lastUpdated || 0) 
-          ? settings 
-          : localData.userInfo;
-          
-        if (userInfo?.userId) {
-          this.currentUserId = userInfo.userId;
-          this.userInfo = userInfo;
-          this.storageManager.currentUserId = userInfo.userId;
-          console.log('✅ Restored user info on initialization:', userInfo.userId);
-        } else {
-          console.log('ℹ️ No user info found during initialization - sessions will use fallback user ID');
-        }
-      } catch (error) {
-        console.warn('⚠️ Could not restore user info:', error);
-      }
-      
-      // Set up event listeners
-      this.setupEventListeners();
-      
-      // Set up periodic cleanup
-      this.setupPeriodicCleanup();
-      
-      console.log('✅ Focus Time Tracker initialized successfully');
-      
-      // Start tracking current tab if active
-      await this.startTrackingCurrentTab();
-      
-    } catch (error) {
-      console.error('❌ Error initializing Focus Time Tracker:', error);
-      throw error;
-    }
-  }
-
-  /**
-   * Set up Chrome extension event listeners
-   */
-  setupEventListeners() {
-    // 🆕 NEW: Use TabEventCoordinator for reliable tab detection
-    // This replaces the previous direct event handlers to fix race conditions
-    
-    // Tab events - coordinated through TabEventCoordinator
-    chrome.tabs.onActivated.addListener((activeInfo) => {
-      this.tabEventCoordinator.onTabActivated(activeInfo);
-    });
-
-    chrome.tabs.onUpdated.addListener((tabId, changeInfo, tab) => {
-      this.tabEventCoordinator.onTabUpdated(tabId, changeInfo, tab);
-    });
-
-    chrome.tabs.onRemoved.addListener((tabId) => {
-      this.handleTabRemoved(tabId);
-    });
-
-    // 🚨 CRITICAL: Browser close/extension suspend immediate saves
-    chrome.runtime.onSuspend.addListener(async () => {
-      console.log('🚨 Extension suspending - emergency save');
-      if (this.currentSession.isActive) {
-        await this.saveCurrentSessionImmediately();
-        
-        // Track browser close save
-        if (this.diagnostics) {
-          this.diagnostics.browserCloseSaves = (this.diagnostics.browserCloseSaves || 0) + 1;
-        }
-      }
-    });
-
-    chrome.windows.onRemoved.addListener(async (windowId) => {
-      console.log('🚨 Window closing - emergency save');
-      if (this.currentSession.isActive) {
-        await this.saveCurrentSessionImmediately();
-        
-        // Track browser close save
-        if (this.diagnostics) {
-          this.diagnostics.browserCloseSaves = (this.diagnostics.browserCloseSaves || 0) + 1;
-        }
-      }
-    });
-
-    // Window events - coordinated through TabEventCoordinator
-    chrome.windows.onFocusChanged.addListener((windowId) => {
-      this.tabEventCoordinator.onWindowFocusChanged(windowId);
-    });
-
-    // Navigation events for URL caching (unchanged)
-    chrome.webNavigation.onBeforeNavigate.addListener((details) => {
-      if (details.frameId === 0) { // Main frame only
-        this.blockingManager.cacheUrl(details.tabId, details.url);
-      }
-    });
-
-    // External message handling from web apps (unchanged)
-    chrome.runtime.onMessageExternal.addListener((message, sender, sendResponse) => {
-      console.log('📨 External message received from:', sender.origin);
-      if (focusTimeTracker && focusTimeTracker.handleMessage) {
-        focusTimeTracker.handleMessage(message, sender, sendResponse);
-      } else {
-        console.error('❌ focusTimeTracker not available for external message');
-        console.log('📤 [BACKGROUND] Sending error response'); sendResponse({ success: false, error: 'Extension not initialized' });
-      }
-      return true; // Keep message channel open for async responses
-    });
-
-    // Timestamp-based sleep detection (unchanged)
-    this.lastHeartbeat = Date.now();
-    this.sleepDetectionInterval = setInterval(() => {
-      this.checkForSleep();
-    }, 10000); // Check every 10 seconds
-
-    // ✅ BALANCED: Reasonable save frequency with immediate saves for critical events
-    this.saveInterval = setInterval(() => {
-      if (this.currentSession.isActive) {
-        this.saveCurrentSession('incremental');
-      }
-    }, 15000); // Save every 15 seconds - balanced approach
-    
-    // 📊 Setup periodic diagnostics reporting (every 5 minutes)
-    this.diagnosticsInterval = setInterval(() => {
-      this.printDiagnosticsReport();
-    }, 300000); // Every 5 minutes
-    
-    console.log('✅ Event listeners set up with TabEventCoordinator');
-    console.log('🔧 SLEEP DETECTION THRESHOLDS CONFIGURED:', {
-      heartbeatInterval: '10 seconds',
-      sleepDetection: '30 minutes (1800000ms)',
-      inactivityThreshold: '20 minutes (1200000ms)', 
-      chromeIdleExtended: this.chromeIdleInitialized ? '10 minutes' : 'disabled',
-      saveInterval: '3 seconds'
-    });
-  }
-
-  /**
-   * Handle Chrome Idle state changes
-   */
-  async onIdleStateChanged(newState, oldState) {
-    // Handle lock/unlock
-    if (newState === 'locked') {
-      console.log('🔒 System locked - pausing tracking');
-      if (this.currentSession.isActive) {
-        await this.saveCurrentSession('lock');
-        this.currentSession.isActive = false;
-      }
-    } else if (oldState === 'locked' && newState !== 'locked') {
-      console.log('🔓 System unlocked - checking if should resume');
-      if (this.currentSession.domain && !this.currentSession.isActive) {
-        // Check if tab is still active
-        try {
-          const tabs = await chrome.tabs.query({ active: true, currentWindow: true });
-          if (tabs.length > 0 && tabs[0].id === this.currentSession.tabId) {
-            const now = Date.now();
-            this.currentSession.isActive = true;
-            this.currentSession.startTime = now;
-            this.lastHeartbeat = now;
-            console.log('▶️ Resumed tracking after unlock');
-          }
-        } catch (e) {
-          console.error('Error checking tab after unlock:', e);
-        }
-      }
-    }
-    
-    // Always update heartbeat when not locked
-    if (newState !== 'locked') {
-      this.lastHeartbeat = Date.now();
-    }
-  }
-
-  /**
-   * Capture valid session snapshot with validation
-   * Used to prevent race conditions during tab switches
-   */
-  captureCompleteSnapshot() {
-    if (!this.currentSession || !this.currentSession.isActive || !this.currentSession.startTime) {
-      return null;
-    }
-    
-    const now = Date.now();
-    const sessionDuration = now - this.currentSession.startTime;
-    const lastSaveTime = this.currentSession.lastSaveTime || this.currentSession.startTime;
-    const incrementalTime = now - lastSaveTime;
-    
-    // Skip very short sessions (< 1 second)
-    if (sessionDuration < 1000) {
-      console.log(`⚠️ Skipping snapshot for very short session: ${sessionDuration}ms`);
-      return null;
-    }
-    
-    return Object.freeze({
-      domain: this.currentSession.domain,
-      tabId: this.currentSession.tabId,
-      startTime: this.currentSession.startTime,
-      lastSaveTime: lastSaveTime,
-      sessionDuration: sessionDuration,
-      incrementalTime: incrementalTime,
-      savedTime: this.currentSession.savedTime || 0,
-      capturedAt: now,
-      isValid: true
-    });
-  }
-  
-  // Keep the old method for backward compatibility
-  captureValidSnapshot() {
-    return this.captureCompleteSnapshot();
-  }
-
-  /**
-   * 📊 Log tab switch metrics for diagnostic purposes
-   */
-  logTabSwitchMetrics(sessionSnapshot) {
-    if (sessionSnapshot) {
-      console.log('TAB_SWITCH_METRIC', {
-        domain: sessionSnapshot.domain,
-        sessionDuration: sessionSnapshot.sessionDuration,
-        incrementalTime: sessionSnapshot.incrementalTime,
-        wasSuccessful: true,
-        timestamp: Date.now()
-      });
-    }
-  }
-
-  /**
-   * 📊 Get comprehensive diagnostics report
-   */
-  getDiagnosticsReport() {
-    const runtime = Date.now() - this.diagnostics.startTime;
-    const dataLossRate = this.diagnostics.tabSwitches > 0 ? 
-      (this.diagnostics.dataLossEvents / this.diagnostics.tabSwitches * 100).toFixed(2) : 0;
-    
-    return {
-      // Basic metrics
-      runtime: Math.round(runtime / 1000), // seconds
-      tabSwitches: this.diagnostics.tabSwitches,
-      dataLossEvents: this.diagnostics.dataLossEvents,
-      successfulSaves: this.diagnostics.successfulSaves,
-      blockedSaves: this.diagnostics.blockedSaves,
-      
-      // Tab switch improvements
-      overlapBufferUses: this.diagnostics.overlapBufferUses,
-      snapshotCreations: this.diagnostics.snapshotCreations,
-      
-      // 🆕 IMMEDIATE SAVE METRICS
-      immediateSaves: this.diagnostics.immediateSaves || 0,
-      tabCloseSaves: this.diagnostics.tabCloseSaves || 0,
-      browserCloseSaves: this.diagnostics.browserCloseSaves || 0,
-      savedFromDataLossSeconds: Math.round((this.diagnostics.savedFromDataLoss || 0) / 1000),
-      
-      // Calculated rates
-      dataLossRate: `${dataLossRate}%`,
-      avgTabSwitchesPerHour: Math.round(this.diagnostics.tabSwitches / (runtime / 3600000)),
-      immediateSaveSuccessRate: this.diagnostics.immediateSaves > 0 ? 
-        `${Math.round((this.diagnostics.immediateSaves / (this.diagnostics.immediateSaves + this.diagnostics.dataLossEvents)) * 100)}%` : 'N/A'
-    };
-  }
-
-  /**
-   * 📊 Print diagnostics report to console
-   */
-  printDiagnosticsReport() {
-    const report = this.getDiagnosticsReport();
-    console.log('🎯 TAB SWITCH DIAGNOSTICS REPORT:');
-    console.table(report);
-  }
-
-  /**
-   * Finalize session from snapshot with logging
-   * Ensures consistent finalization across all paths
-   */
-  async finalizeFromSnapshot(snapshot) {
-    if (!snapshot) {
-      console.warn('⚠️ Cannot finalize - invalid snapshot provided');
-      return null;
-    }
-
-    console.log(`🎯 Finalizing session: ${snapshot.domain}, startTime: ${new Date(snapshot.startTime).toISOString()}, duration: ${snapshot.duration}ms`);
-    
-    // 🔥 FIX: Complete the site usage session first (mark as completed)
-    if (snapshot.domain) {
-      await this.storageManager.completeSiteUsageSession(snapshot.domain);
-    }
-    
-    // Then save final session data with the snapshot timing
-    return await this.storageManager.saveTimeEntry(
-      snapshot.domain,
-      snapshot.duration,
-      1,
-      new Date(snapshot.startTime),
-      'finalize'
-    );
-  }
-
-  /**
-   * Handle tab activation (user switches to different tab)
-   */
-  async handleTabActivated(activeInfo) {
-    try {
-      console.log('🔄 Tab activated:', activeInfo.tabId);
-      
-      // IMPROVEMENT #2: Cancel any pending grace timer
-      if (this.graceTimer) {
-        clearTimeout(this.graceTimer);
-        this.graceTimer = null;
-        console.log('⏱️ Grace period cancelled - user returned quickly');
-      }
-      
-      // Get new tab info
-      const tab = await chrome.tabs.get(activeInfo.tabId);
-      console.log('📍 New tab URL:', tab.url);
-      
-      const newDomain = this.extractDomain(tab.url);
-      
-      // Check if we're returning to the same domain within grace period
-      if (this.pendingSessionData && this.pendingSessionData.domain === newDomain) {
-        console.log('🎯 Returning to same domain within grace period - continuing session');
-        // Restore the pending session
-        this.currentSession = this.pendingSessionData;
-        this.pendingSessionData = null;
-      } else {
-        // Different domain - stop current tracking with grace period
-        await this.stopCurrentTrackingWithGrace();
-        // Start tracking new tab
-        await this.startTracking(tab);
-      }
-    } catch (error) {
-      console.error('❌ Error handling tab activation:', error);
-    }
-  }
-
-  /**
-   * Handle tab updates (URL changes, loading states)
-   */
-  async handleTabUpdated(tabId, changeInfo, tab) {
-    try {
-      // Only log when status changes or URL changes
-      if (changeInfo.status || changeInfo.url) {
-        console.log('📝 Tab updated:', { tabId, status: changeInfo.status, url: tab.url });
-      }
-      
-      // Only track when tab is complete and is the active tab
-      if (changeInfo.status === 'complete' && tab.active && tab.url) {
-        const domain = this.extractDomain(tab.url);
-        
-        // If domain changed, restart tracking
-        if (this.currentSession.tabId === tabId && this.currentSession.domain !== domain) {
-          console.log('🔄 Domain changed, restarting tracking');
-          await this.stopCurrentTracking();
-          await this.startTracking(tab);
-        }
-      }
-    } catch (error) {
-      console.error('❌ Error handling tab update:', error);
-    }
-  }
-
-  /**
-   * Handle tab removal
-   */
-  async handleTabRemoved(tabId) {
-    try {
-      if (this.currentSession.tabId === tabId) {
-        console.log('🚨 Tab closing - immediate save before cleanup');
-        
-        // CRITICAL: Immediate save before stopping tracking
-        await this.saveCurrentSessionImmediately();
-        
-        // Track tab close save
-        if (this.diagnostics) {
-          this.diagnostics.tabCloseSaves = (this.diagnostics.tabCloseSaves || 0) + 1;
-        }
-        
-        // Then proceed with normal cleanup
-        await this.stopCurrentTracking();
-      }
-      // Clean up cached URL
-      this.blockingManager.urlCache.delete(tabId);
-    } catch (error) {
-      console.error('Error handling tab removal:', error);
-    }
-  }
-
-  /**
-   * Handle window focus changes
-   */
-  async handleWindowFocusChanged(windowId) {
-    try {
-      if (windowId === chrome.windows.WINDOW_ID_NONE) {
-        // Browser lost focus - DON'T pause tracking to allow multitasking
-        // await this.pauseTracking(); // DISABLED: Causes 15-20% time loss for normal multitasking
-        console.log('👁️ Browser lost focus - continuing tracking (multitasking mode)');
-      } else {
-        // Browser gained focus
-        const tabs = await chrome.tabs.query({ active: true, windowId: windowId });
-        if (tabs.length > 0) {
-          await this.resumeTracking(tabs[0]);
-        }
-      }
-    } catch (error) {
-      console.error('Error handling window focus change:', error);
-    }
-  }
-
-  /**
-   * NEW: Coordinated tab activation handler (called by TabEventCoordinator)
-   * Replaces the race-condition prone handleTabActivated method
-   */
-  async handleTabActivatedCoordinated(validatedData) {
-    try {
-      console.log('🎯 Coordinated tab activated:', validatedData.tabId, validatedData.url);
-      
-      // We already have validated tab data, no need to fetch again
-      const tab = validatedData.tab;
-      const newDomain = this.extractDomain(tab.url);
-      
-      // 🎯 NEW: Track tab switch immediately to prevent timing race conditions
-      const now = Date.now();
-      const previousTabId = this.currentSession.tabId;
-      
-      if (previousTabId && previousTabId !== tab.id) {
-        console.log(`🔄 Tab switch detected: ${previousTabId} → ${tab.id}`);
-        this.lastTabSwitchTime = now;
-        this.previousTabId = previousTabId;
-        
-        // 📊 Track tab switch for diagnostics
-        this.diagnostics.tabSwitches++;
-        
-        // 🎯 FIXED: Capture snapshot BEFORE any state changes
-        const sessionSnapshot = this.captureValidSnapshot();
-        if (sessionSnapshot) {
-          this.diagnostics.snapshotCreations++;
-        }
-        
-        // 🎯 NEW: Implement 1-second overlap buffer instead of immediate stop
-        if (this.currentSession.isActive) {
-          console.log(`⏱️ Starting 1-second overlap buffer for: ${this.currentSession.domain}`);
-          this.diagnostics.overlapBufferUses++;
-          
-          // Keep old session data for overlap period
-          const oldSessionData = {
-            domain: this.currentSession.domain,
-            tabId: this.currentSession.tabId,
-            startTime: this.currentSession.startTime,
-            savedTime: this.currentSession.savedTime
-          };
-          
-          // Clear current session to prevent race conditions
-          this.currentSession = {
-            tabId: null,
-            domain: null,
-            startTime: null,
-            savedTime: 0,
-            isActive: false
-          };
-          
-          // Schedule finalization after 1-second overlap
-          setTimeout(async () => {
-            if (sessionSnapshot) {
-              console.log(`📝 Finalizing session after overlap buffer: ${sessionSnapshot.domain}`);
-              try {
-                await this.finalizeFromSnapshot(sessionSnapshot);
-                this.diagnostics.successfulSaves++;
-                this.logTabSwitchMetrics(sessionSnapshot);
-              } catch (error) {
-                console.error('❌ Error finalizing snapshot:', error);
-                this.diagnostics.dataLossEvents++;
-              }
-            }
-          }, 1000); // 1-second overlap buffer
-        }
-      }
-      
-      // Update heartbeat for user activity
-      this.lastHeartbeat = validatedData.timestamp;
-
-      // Cancel any pending grace timer
-      if (this.graceTimer) {
-        clearTimeout(this.graceTimer);
-        this.graceTimer = null;
-        console.log('⏰ Grace period cancelled - user returned quickly');
-      }
-      
-      // Check if we're returning to the same domain within grace period
-      if (this.pendingSessionData && this.pendingSessionData.domain === newDomain) {
-        console.log('🔄 Returning to same domain within grace period - continuing session');
-        // Restore the pending session
-        this.currentSession = this.pendingSessionData;
-        this.currentSession.tabId = tab.id; // Update tab ID
-        this.pendingSessionData = null;
-        return;
-      }
-      
-      // Different domain - handle session transition
-      if (this.currentSession.isActive && this.currentSession.domain !== newDomain) {
-        console.log('🔄 Domain changed, transitioning sessions');
-        await this.stopCurrentTrackingWithGrace();
-      }
-      
-      // Start tracking new tab (with StateManager retry logic)
-      await this.startTrackingWithRetry(tab);
-      
-    } catch (error) {
-      console.error('❌ Error in coordinated tab activation:', error);
-      // Don't throw - let coordinator handle retries
-    }
-  }
-
-  /**
-   * NEW: Coordinated tab update handler  
-   */
-  async handleTabUpdatedCoordinated(validatedData) {
-    try {
-      const { tabId, changeInfo, tab } = validatedData;
-      
-      console.log('🎯 Coordinated tab updated:', tabId, changeInfo.status, tab.url);
-      
-      // Only process if this is the currently tracked tab
-      if (this.currentSession.tabId !== tabId) {
-        return;
-      }
-      
-      const newDomain = this.extractDomain(tab.url);
-      
-      // If domain changed on current tab, restart tracking
-      if (this.currentSession.domain !== newDomain) {
-        console.log('🔄 URL changed on current tab, restarting tracking');
-        await this.stopCurrentTracking();
-        await this.startTrackingWithRetry(tab);
-      } else {
-        // Same domain, just update heartbeat
-        this.lastHeartbeat = validatedData.timestamp;
-      }
-      
-    } catch (error) {
-      console.error('❌ Error in coordinated tab update:', error);
-    }
-  }
-
-  /**
-   * NEW: Coordinated window focus handler
-   */
-  async handleWindowFocusCoordinated(validatedData) {
-    try {
-      const { windowId, activeTab } = validatedData;
-      
-      if (windowId === chrome.windows.WINDOW_ID_NONE) {
-        // Browser lost focus - continue tracking (don't pause for multitasking)
-        console.log('👁️ Browser lost focus - continuing tracking (multitasking mode)');
-        return;
-      }
-      
-      // Browser gained focus
-      if (activeTab) {
-        console.log('🎯 Browser gained focus, active tab:', activeTab.url);
-        await this.resumeTrackingWithRetry(activeTab);
-      }
-      
-    } catch (error) {
-      console.error('❌ Error in coordinated window focus:', error);
-    }
-  }
-
-  /**
-   * NEW: Start tracking with StateManager retry logic
-   */
-  async startTrackingWithRetry(tab, retryCount = 0) {
-    try {
-      // Ensure StateManager is ready with retry logic
-      await this.ensureStateManagerReady();
-      
-      // Proceed with normal tracking
-      await this.startTracking(tab);
-      
-    } catch (error) {
-      const maxRetries = 3;
-      if (retryCount < maxRetries) {
-        const delay = 1000 * Math.pow(2, retryCount); // Exponential backoff
-        console.log(`🔄 Retrying startTracking in ${delay}ms (attempt ${retryCount + 2})`);
-        
-        setTimeout(() => {
-          this.startTrackingWithRetry(tab, retryCount + 1);
-        }, delay);
-      } else {
-        console.error(`❌ Failed to start tracking after ${maxRetries} retries:`, error);
-      }
-    }
-  }
-
-  /**
-   * NEW: Resume tracking with retry logic
-   */
-  async resumeTrackingWithRetry(tab, retryCount = 0) {
-    try {
-      await this.ensureStateManagerReady();
-      await this.resumeTracking(tab);
-      
-    } catch (error) {
-      const maxRetries = 2; // Fewer retries for resume
-      if (retryCount < maxRetries) {
-        const delay = 500 * Math.pow(2, retryCount);
-        console.log(`🔄 Retrying resumeTracking in ${delay}ms`);
-        
-        setTimeout(() => {
-          this.resumeTrackingWithRetry(tab, retryCount + 1);
-        }, delay);
-      } else {
-        console.error(`❌ Failed to resume tracking after retries:`, error);
-      }
-    }
-  }
-
-  /**
-   * NEW: Ensure StateManager is ready with retry logic
-   */
-  async ensureStateManagerReady() {
-    if (!this.stateManager?.isInitialized) {
-      console.log('🔄 StateManager not ready, attempting recovery...');
-      
-      try {
-        await this.recoverState();
-        
-        // Double-check initialization
-        if (!this.stateManager?.isInitialized) {
-          throw new Error('StateManager failed to initialize after recovery');
-        }
-        
-        console.log('✅ StateManager recovery successful');
-        
-      } catch (error) {
-        console.error('❌ StateManager recovery failed:', error);
-        throw error;
-      }
-    }
-  }
-
-  /**
-   * Handle messages from other extension components
-   */
-  async handleMessage(message, sender, sendResponse) {
-    try {
-      const { type, payload } = message;
-      console.log('🔍 DEBUG: handleMessage called with type:', type, 'payload:', payload);
-      console.log('🔍 DEBUG: Extension version with Deep Focus handlers - Build:', new Date().toISOString());
-
-      switch (type) {
-        case 'GET_FIREBASE_CONFIG':
-          // Firebase removed for Chrome Web Store compliance
-          console.log('📤 [BACKGROUND] Sending response'); sendResponse({ success: false, error: 'Firebase integration removed' });
-          return true;
-
-        case 'SET_FIREBASE_CONFIG':
-          // Firebase removed for Chrome Web Store compliance  
-          console.log('📤 [BACKGROUND] Sending response'); sendResponse({ success: false, error: 'Firebase integration removed' });
-          return true;
-
-        case 'GET_CURRENT_STATE':
-          const currentState = await this.getCurrentState();
-          const focusStats = this.blockingManager.getFocusStats(); // Add focus stats
-          console.log('📤 [BACKGROUND] Sending response'); sendResponse({ 
-            success: true, 
-            data: { ...currentState, focusStats } 
-          });
-          break;
-
-        case 'GET_TODAY_STATS':
-          try {
-            const stats = await this.storageManager.getTodayStats();
-            console.log('📤 [BACKGROUND] Sending response'); sendResponse({ success: true, data: stats });
-          } catch (error) {
-            console.error('Error getting today stats from sessions:', error);
-            console.log('📤 [BACKGROUND] Sending response'); sendResponse({ success: false, error: error.message });
-          }
-          break;
-
-        case 'FORCE_SYNC_SESSIONS':
-          try {
-            console.log('🔄 Received FORCE_SYNC_SESSIONS request from web app');
-            await this.storageManager.syncSessionsToFirebase();
-            console.log('📤 [BACKGROUND] Sending response'); sendResponse({ success: true, message: 'Sessions sync initiated' });
-          } catch (error) {
-            console.error('❌ Error syncing sessions:', error);
-            console.log('📤 [BACKGROUND] Sending response'); sendResponse({ success: false, error: error.message });
-          }
-          break;
-
-        case 'GET_REALTIME_STATS':
-          console.log('📊 Processing GET_REALTIME_STATS request...');
-          const realTimeStats = await this.storageManager.getRealTimeStatsWithSession();
-          console.log('📊 Retrieved real-time stats:', realTimeStats);
-          console.log('📤 [BACKGROUND] Sending response'); sendResponse({ success: true, data: realTimeStats });
-          break;
-
-        case 'GET_COMPLETE_STATS':
-          console.log('📊 Processing GET_COMPLETE_STATS request (single-call approach)...');
-          try {
-            const completeStats = await this.storageManager.getTodayStats();
-            console.log('📊 Retrieved complete stats:', {
-              totalTime: completeStats.totalTime,
-              sitesCount: Object.keys(completeStats.sites || {}).length,
-              sitesVisited: completeStats.sitesVisited
-            });
-            console.log('📤 [BACKGROUND] Sending response'); sendResponse({ 
-              success: true, 
-              data: {
-                totalTime: completeStats.totalTime,
-                sites: completeStats.sites,
-                sitesVisited: completeStats.sitesVisited,
-                productivityScore: completeStats.productivityScore,
-                timestamp: Date.now()
-              }
-            });
-          } catch (error) {
-            console.error('❌ Error getting complete stats:', error);
-            console.log('📤 [BACKGROUND] Sending response'); sendResponse({ 
-              success: false, 
-              error: error.message,
-              data: {
-                totalTime: 0,
-                sites: {},
-                sitesVisited: 0,
-                productivityScore: 0,
-                timestamp: Date.now()
-              }
-            });
-          }
-          break;
-
-        case 'DEBUG_STORAGE':
-          console.log('🔍 Debug storage request received');
-          try {
-            // Get all storage data
-            const allData = await chrome.storage.local.get(null);
-            console.log('🔍 All storage data:', allData);
-            console.log('📤 [BACKGROUND] Sending response'); sendResponse({ success: true, data: allData });
-          } catch (error) {
-            console.error('❌ Debug storage error:', error);
-            console.log('📤 [BACKGROUND] Sending response'); sendResponse({ success: false, error: error.message });
-          }
-          break;
-
-        case 'GET_TIME_DATA_RANGE':
-          try {
-            const { startDate, endDate } = message.payload;
-            const timeData = await this.storageManager.getTimeData(startDate, endDate);
-            console.log('📤 [BACKGROUND] Sending response'); sendResponse({ success: true, data: timeData });
-          } catch (error) {
-            console.error('Error getting time data range:', error);
-            console.log('📤 [BACKGROUND] Sending response'); sendResponse({ success: false, error: error.message });
-          }
-          break;
-
-        case 'GET_SETTINGS':
-          const settings = await this.storageManager.getSettings();
-          console.log('📤 [BACKGROUND] Sending response'); sendResponse({ success: true, data: settings });
-          break;
-
-        case 'GET_TOP_SITES':
-          const topSites = await this.storageManager.getTopSites(message.payload?.limit || 5);
-          console.log('📤 [BACKGROUND] Sending response'); sendResponse({ success: true, data: topSites });
-          break;
-
-        case 'GET_REALTIME_TOP_SITES':
-          try {
-            const realTimeTopSites = await this.storageManager.getRealTimeTopSites(message.payload?.limit || 20);
-            console.log('📤 [BACKGROUND] Sending response'); sendResponse({ success: true, data: realTimeTopSites });
-          } catch (error) {
-            console.error('❌ Error in GET_REALTIME_TOP_SITES:', error);
-            console.log('📤 [BACKGROUND] Sending response'); sendResponse({ success: false, error: error.message });
-          }
-          break;
-
-        case 'GET_LOCAL_DEEP_FOCUS_TIME':
-          try {
-            const localDeepFocusTime = await this.storageManager.getTodayDeepFocusTime();
-            console.log('📤 [BACKGROUND] Sending response'); sendResponse({ success: true, data: { minutes: localDeepFocusTime } });
-          } catch (error) {
-            console.error('Error getting local deep focus time:', error);
-            console.log('📤 [BACKGROUND] Sending response'); sendResponse({ success: false, error: error.message });
-          }
-          break;
-
-        case 'EXPORT_DATA':
-          const exportResult = await this.exportData(message.payload?.format || 'json');
-          sendResponse(exportResult);
-          break;
-
-        case 'ACTIVITY_DETECTED':
-          await this.handleActivityDetected(sender.tab?.id);
-          console.log('📤 [BACKGROUND] Sending response'); sendResponse({ success: true });
-          break;
-
-        case 'ENHANCED_ACTIVITY_DETECTED':
-          await this.handleEnhancedActivityDetected(message.payload);
-          console.log('📤 [BACKGROUND] Sending response'); sendResponse({ success: true });
-          break;
-
-        case 'ACTIVITY_HEARTBEAT':
-          this.updateActivity(message.payload);
-          console.log('📤 [BACKGROUND] Sending response'); sendResponse({ success: true });
-          break;
-
-        case 'GET_ACTIVITY_STATE':
-          const activityState = this.getActivityState();
-          console.log('📤 [BACKGROUND] Sending response'); sendResponse({ success: true, data: activityState });
-          break;
-
-        case 'TOGGLE_AUTO_MANAGEMENT':
-          const enabled = message.payload?.enabled ?? true;
-          await this.setAutoManagement(enabled);
-          console.log('📤 [BACKGROUND] Sending response'); sendResponse({ success: true, enabled });
-          break;
-
-        // Blocking system messages
-        case 'TOGGLE_FOCUS_MODE':
-          const toggleResult = await this.blockingManager.toggleFocusMode();
-          await this.stateManager.dispatch({
-            type: 'FOCUS_MODE_CHANGED',
-            payload: { focusMode: toggleResult.focusMode }
-          });
-          // Broadcast state change to all listeners
-          this.broadcastFocusStateChange(toggleResult.focusMode);
-          sendResponse(toggleResult);
-          break;
-
-        case 'WEB_APP_FOCUS_STATE_CHANGED':
-          try {
-            console.log('🔄 Received focus state change from web app:', message.payload);
-            
-            const newFocusMode = message.payload?.focusMode;
-            if (typeof newFocusMode !== 'boolean') {
-              throw new Error('Invalid focus mode value');
-            }
-
-            // Get current focus mode from blocking manager
-            const currentFocusMode = this.blockingManager.getFocusStats().focusMode;
-            
-            // Only update if the state is different
-            if (currentFocusMode !== newFocusMode) {
-              console.log(`🔄 Updating focus mode: ${currentFocusMode} → ${newFocusMode}`);
-              
-              // Update the blocking manager state directly
-              const updateResult = await this.blockingManager.setFocusMode(newFocusMode);
-              
-              if (updateResult.success) {
-                // Dispatch state change
-                await this.stateManager.dispatch({
-                  type: 'FOCUS_MODE_CHANGED',
-                  payload: { 
-                    focusMode: newFocusMode,
-                    source: 'web-app'
-                  }
-                });
-                
-                // Broadcast to other extension components (but not back to web app to avoid loop)
-                this.broadcastFocusStateChange(newFocusMode, { excludeWebApp: true });
-                
-                // Force immediate popup state refresh with a slight delay to ensure state is fully updated
-                setTimeout(() => {
-                  chrome.runtime.sendMessage({
-                    type: 'FORCE_STATE_REFRESH',
-                    payload: { 
-                      focusMode: this.blockingManager.getFocusStats().focusMode,
-                      timestamp: Date.now(),
-                      source: 'web-app-sync'
-                    }
-                  }).catch(() => {
-                    console.debug('📱 Popup not open for forced refresh');
-                  });
-                }, 100);
-                
-                console.log('📤 [BACKGROUND] Sending response'); sendResponse({ 
-                  success: true, 
-                  focusMode: newFocusMode,
-                  previousMode: currentFocusMode
-                });
-              } else {
-                throw new Error(updateResult.error || 'Failed to update focus mode');
-              }
-            } else {
-              console.log('🔄 Focus mode already in correct state:', newFocusMode);
-              console.log('📤 [BACKGROUND] Sending response'); sendResponse({ 
-                success: true, 
-                focusMode: newFocusMode,
-                noChange: true
-              });
-            }
-          } catch (error) {
-            console.error('❌ Error processing web app focus state change:', error);
-            console.log('📤 [BACKGROUND] Sending response'); sendResponse({ 
-              success: false, 
-              error: error.message,
-              focusMode: this.blockingManager.getFocusStats().focusMode
-            });
-          }
-          break;
-
-        case 'ADD_BLOCKED_SITE':
-          try {
-            const addResult = await this.blockingManager.addBlockedSite(message.payload?.domain);
-            sendResponse(addResult);
-            
-            // Sync back to web app after adding site
-            if (addResult.success) {
-              await this.syncBlockedSitesToWebApp();
-            }
-          } catch (error) {
-            console.error('❌ Error adding blocked site:', error);
-            console.log('📤 [BACKGROUND] Sending response'); sendResponse({ success: false, error: error.message });
-          }
-          break;
-
-        case 'BLOCK_MULTIPLE_SITES':
-          try {
-            const domains = message.payload?.domains || [];
-            if (!Array.isArray(domains) || domains.length === 0) {
-              console.log('📤 [BACKGROUND] Sending response'); sendResponse({ success: false, error: 'Invalid domains array' });
-              break;
-            }
-            
-            console.log('📦 Batch blocking multiple sites:', domains);
-            const results = [];
-            let successCount = 0;
-            let failureCount = 0;
-            
-            // Block all sites in batch
-            for (const domain of domains) {
-              try {
-                const result = await this.blockingManager.addBlockedSite(domain);
-                results.push({ domain, success: result.success, error: result.error });
-                if (result.success) {
-                  successCount++;
-                } else {
-                  failureCount++;
-                }
-              } catch (error) {
-                results.push({ domain, success: false, error: error.message });
-                failureCount++;
-              }
-            }
-            
-            console.log(`✅ Batch blocking completed: ${successCount} success, ${failureCount} failed`);
-            console.log('📤 [BACKGROUND] Sending response'); sendResponse({ 
-              success: true, 
-              results,
-              summary: { successCount, failureCount, total: domains.length }
-            });
-          } catch (error) {
-            console.error('❌ Batch blocking failed:', error);
-            console.log('📤 [BACKGROUND] Sending response'); sendResponse({ success: false, error: error.message });
-          }
-          break;
-
-        case 'REMOVE_BLOCKED_SITE':
-          try {
-            const removeResult = await this.blockingManager.removeBlockedSite(message.payload?.domain);
-            sendResponse(removeResult);
-            
-            // Sync back to web app after removing site
-            if (removeResult.success) {
-              await this.syncBlockedSitesToWebApp();
-            }
-          } catch (error) {
-            console.error('❌ Error removing blocked site:', error);
-            console.log('📤 [BACKGROUND] Sending response'); sendResponse({ success: false, error: error.message });
-          }
-          break;
-
-        case 'BLOCK_CURRENT_SITE':
-        case 'BLOCK_SITE': // Add alias for backward compatibility
-          try {
-            // Get the current active tab
-            const tabs = await chrome.tabs.query({ active: true, currentWindow: true });
-            if (tabs.length > 0 && tabs[0].url) {
-              const currentDomain = this.extractDomain(tabs[0].url);
-              if (currentDomain && this.isTrackableUrl(tabs[0].url)) {
-                const blockResult = await this.blockingManager.addBlockedSite(currentDomain);
-                console.log('📤 [BACKGROUND] Sending response'); sendResponse({ ...blockResult, domain: currentDomain });
-              } else {
-                console.log('📤 [BACKGROUND] Sending response'); sendResponse({ success: false, error: 'Current site cannot be blocked' });
-              }
-            } else {
-              console.log('📤 [BACKGROUND] Sending response'); sendResponse({ success: false, error: 'No active tab found' });
-            }
-          } catch (error) {
-            console.log('📤 [BACKGROUND] Sending response'); sendResponse({ success: false, error: 'Failed to get current tab: ' + error.message });
-          }
-          break;
-
-        case 'GET_BLOCKED_SITES':
-          const blockedSites = Array.from(this.blockingManager.blockedSites);
-          console.log('📤 [BACKGROUND] Sending response'); sendResponse({ success: true, data: blockedSites });
-          break;
-
-        case 'SYNC_BLOCKED_SITES_FROM_WEBAPP':
-          try {
-            const sites = message.payload?.sites || [];
-            console.log('🔄 Syncing blocked sites from web app:', sites.length);
-            
-            // Direct manipulation of blocked sites for efficiency
-            this.blockingManager.blockedSites = new Set();
-            
-            // Add new sites from web app directly to the Set
-            let successCount = 0;
-            let failureCount = 0;
-            for (const site of sites) {
-              try {
-                this.blockingManager.blockedSites.add(site);
-                successCount++;
-              } catch (error) {
-                console.warn('⚠️ Failed to add site to blocked set:', site, error);
-                failureCount++;
-              }
-            }
-            
-            // Update Chrome blocking rules to reflect the new state
-            try {
-              await this.blockingManager.updateBlockingRules();
-              console.log('✅ Updated Chrome blocking rules after sync');
-            } catch (error) {
-              console.error('❌ Failed to update blocking rules after sync:', error);
-              // Continue anyway - the Set is updated even if rules fail
-            }
-            
-            // Save the new state to storage
-            try {
-              await this.blockingManager.saveState();
-              console.log('💾 Saved blocking manager state after sync');
-            } catch (error) {
-              console.warn('⚠️ Failed to save state after sync:', error);
-            }
-            
-            console.log(`✅ Sync completed: ${successCount} success, ${failureCount} failed`);
-            console.log('📤 [BACKGROUND] Sending response'); sendResponse({ 
-              success: true, 
-              synced: successCount,
-              failed: failureCount 
-            });
-          } catch (error) {
-            console.error('❌ Failed to sync blocked sites from web app:', error);
-            console.log('📤 [BACKGROUND] Sending response'); sendResponse({ success: false, error: error.message });
-          }
-          break;
-
-        case 'UPDATE_SETTINGS_FROM_WEBAPP':
-          try {
-            const { blockedSites } = message.payload || {};
-            if (blockedSites && Array.isArray(blockedSites)) {
-              // Update extension settings with new blocked sites
-              const settings = await this.storageManager.getSettings();
-              settings.blockedSites = blockedSites;
-              await this.storageManager.updateSettings(settings);
-              
-              console.log('🔄 Updated extension settings from web app:', blockedSites.length, 'sites');
-              console.log('📤 [BACKGROUND] Sending response'); sendResponse({ success: true });
-            } else {
-              console.log('📤 [BACKGROUND] Sending response'); sendResponse({ success: false, error: 'Invalid blocked sites array' });
-            }
-          } catch (error) {
-            console.error('❌ Failed to update settings from web app:', error);
-            console.log('📤 [BACKGROUND] Sending response'); sendResponse({ success: false, error: error.message });
-          }
-          break;
-
-        case 'OVERRIDE_BLOCK':
-          const overrideResult = await this.blockingManager.setTemporaryOverride(
-            message.payload?.domain, 
-            message.payload?.duration
-          );
-          sendResponse(overrideResult);
-          break;
-
-        case 'GET_FOCUS_STATS':
-          const focusStatsOnly = this.blockingManager.getFocusStats();
-          console.log('📤 [BACKGROUND] Sending response'); sendResponse({ success: true, data: focusStatsOnly });
-          break;
-
-        case 'RECORD_BLOCKED_ATTEMPT':
-          this.blockingManager.recordBlockedAttempt(message.payload?.domain);
-          console.log('📤 [BACKGROUND] Sending response'); sendResponse({ success: true });
-          break;
-
-        case 'FORCE_SYNC_FROM_WEBAPP':
-          try {
-            // Force sync blocked sites from web app to clear any default/stale sites
-            console.log('🔄 Force syncing blocked sites from web app...');
-            
-            // Send empty array to clear all sites first
-            this.blockingManager.blockedSites = new Set();
-            await this.blockingManager.updateBlockingRules();
-            await this.blockingManager.saveState();
-            
-            console.log('✅ Extension blocked sites cleared and ready for sync');
-            console.log('📤 [BACKGROUND] Sending response'); sendResponse({ success: true, message: 'Extension cleared and ready for sync' });
-          } catch (error) {
-            console.error('❌ Failed to force sync from web app:', error);
-            console.log('📤 [BACKGROUND] Sending response'); sendResponse({ success: false, error: error.message });
-          }
-          break;
-
-        case 'SET_USER_ID':
-          try {
-            console.log('🔍 DEBUG: SET_USER_ID received:', message.payload);
-            
-            // Store user info in memory for quick access
-            this.currentUserId = message.payload?.userId;
-            this.userInfo = {
-              userId: message.payload?.userId,
-              userEmail: message.payload?.userEmail,
-              displayName: message.payload?.displayName,
-              timezone: message.payload?.timezone,
-              lastUpdated: Date.now()
-            };
-            
-            // Store timezone in extension local storage for persistence
-            if (message.payload?.timezone) {
-              console.log('📍 Storing user timezone in extension:', message.payload.timezone);
-              await chrome.storage.local.set({
-                userTimezone: message.payload.timezone,
-                timezoneLastUpdated: Date.now(),
-                timezoneSource: 'web_app_sync'
-              });
-              
-              // Clear timezone manager cache to force refresh
-              if (typeof timezoneManager !== 'undefined') {
-                timezoneManager.clearCache();
-                console.log('🗑️ Cleared timezone cache to use new web app setting');
-              }
-            }
-            
-            // Persist user info to storage
-            if (this.storageManager) {
-              // Save to storage manager
-              await this.storageManager.saveSettings({
-                userId: this.currentUserId,
-                userEmail: message.payload?.userEmail,
-                displayName: message.payload?.displayName,
-                timezone: message.payload?.timezone,
-                lastUpdated: Date.now()
-              });
-              
-              // Update StorageManager's current user reference
-              this.storageManager.currentUserId = this.currentUserId;
-              console.log('✅ User info persisted to storage:', this.currentUserId);
-            }
-            
-            // Save to local storage as backup
-            await chrome.storage.local.set({
-              userInfo: this.userInfo
-            });
-            
-            console.log('✅ User info saved to local storage');
-            
-            // Notify popup about user info update
-            try {
-              chrome.runtime.sendMessage({
-                type: 'USER_INFO_UPDATED',
-                payload: this.userInfo
-              }).catch(() => {
-                // Popup might not be open, ignore error
-                console.debug('📝 Popup not available for user info update notification');
-              });
-            } catch (error) {
-              console.debug('📝 Failed to send user info update notification');
-            }
-            
-            console.log('📤 [BACKGROUND] Sending response'); sendResponse({ success: true, userId: this.currentUserId });
-          } catch (error) {
-            console.error('❌ DEBUG: Error setting user ID:', error);
-            console.log('📤 [BACKGROUND] Sending response'); sendResponse({ success: false, error: error.message });
-          }
-          break;
-
-        case 'GET_USER_INFO':
-          try {
-            // First try to get from storage manager
-            const settings = await this.storageManager.getSettings();
-            let userInfo = {
-              userId: settings.userId,
-              displayName: settings.displayName,
-              userEmail: settings.userEmail,
-              lastUpdated: settings.lastUpdated
-            };
-
-            // If not found in storage manager, try local storage
-            if (!userInfo.userId) {
-              const localData = await chrome.storage.local.get(['userInfo']);
-              if (localData.userInfo) {
-                userInfo = localData.userInfo;
-                
-                // Sync back to storage manager
-                if (this.storageManager) {
-                  await this.storageManager.saveSettings(userInfo);
-                }
-              }
-            }
-
-            // Update memory references
-            this.currentUserId = userInfo.userId;
-            this.userInfo = userInfo;
-
-            sendResponse({
-              success: true,
-              data: {
-                userId: userInfo.userId || 'anonymous',
-                displayName: userInfo.displayName || 'Anonymous',
-                userEmail: userInfo.userEmail,
-                isLoggedIn: !!userInfo.userId,
-                lastUpdated: userInfo.lastUpdated || Date.now()
-              }
-            });
-          } catch (error) {
-            console.error('Error getting user info:', error);
-            sendResponse({
-              success: true,
-              data: {
-                userId: 'anonymous',
-                displayName: 'Anonymous',
-                isLoggedIn: false,
-                lastUpdated: Date.now()
-              }
-            });
-          }
-          return true;
-
-        case 'RECORD_OVERRIDE_SESSION':
-          // Forward to web app with user ID if available AND save to localStorage
-          try {
-            if (!this.currentUserId) {
-              console.warn('⚠️ No user ID available for override session');
-              console.log('📤 [BACKGROUND] Sending response'); sendResponse({ 
-                success: false, 
-                error: 'No user ID available. Please ensure you are logged in to the web app.' 
-              });
-              return;
-            }
-
-            const enhancedPayload = {
-              ...message.payload,
-              userId: this.currentUserId,
-              timestamp: Date.now(),
-              source: 'extension'
-            };
-            
-            console.log('📤 Recording override session:', enhancedPayload);
-            console.log('🔍 Current user ID:', this.currentUserId);
-            
-            // Save to localStorage using OverrideSessionManager
-            const localSaveResult = await this.overrideSessionManager.saveOverrideSession({
-              domain: enhancedPayload.domain,
-              url: enhancedPayload.url,
-              duration: enhancedPayload.duration,
-              userId: this.currentUserId,
-              reason: enhancedPayload.reason || 'manual_override',
-              metadata: {
-                timestamp: enhancedPayload.timestamp,
-                source: 'extension'
-              }
-            });
-            
-            if (localSaveResult.success) {
-              console.log('✅ Override session saved to localStorage:', localSaveResult.id);
-              // Broadcast local storage update to popup/blocked pages
-              this.broadcastOverrideUpdate();
-            } else {
-              console.error('❌ Failed to save override session to localStorage:', localSaveResult.error);
-            }
-            
-            // Forward to web app for database storage
-            this.forwardToWebApp('RECORD_OVERRIDE_SESSION', enhancedPayload);
-            
-            console.log('📤 [BACKGROUND] Sending response'); sendResponse({ 
-              success: true, 
-              payload: enhancedPayload,
-              localStorage: localSaveResult
-            });
-          } catch (error) {
-            console.error('❌ Error recording override session:', error);
-            console.log('📤 [BACKGROUND] Sending response'); sendResponse({ success: false, error: error.message });
-          }
-          break;
-
-        case 'GET_SESSION_TIME':
-          const sessionTime = this.blockingManager.focusStartTime 
-            ? Date.now() - this.blockingManager.focusStartTime 
-            : 0;
-          console.log('📤 [BACKGROUND] Sending response'); sendResponse({ success: true, data: { sessionTime } });
-          break;
-
-        case 'GET_DEBUG_INFO':
-          const debugInfo = this.blockingManager.getDebugInfo(message.payload?.domain);
-          console.log('📤 [BACKGROUND] Sending response'); sendResponse({ success: true, data: debugInfo });
-          break;
-
-        case 'GET_CACHED_URL':
-          const cachedUrl = this.blockingManager.getCachedUrl(sender.tab?.id);
-          console.log('📤 [BACKGROUND] Sending response'); sendResponse({ success: true, data: { url: cachedUrl } });
-          break;
-
-        case 'CLEAR_CACHED_URL':
-          this.blockingManager.clearCachedUrl(sender.tab?.id);
-          console.log('📤 [BACKGROUND] Sending response'); sendResponse({ success: true });
-          break;
-
-        case 'RESET_BLOCKING_STATE':
-          const resetResult = await this.blockingManager.resetBlockingState();
-          sendResponse(resetResult);
-          break;
-
-        // Enhanced Analytics Messages
-        case 'GET_ANALYTICS_DATA':
-          try {
-            const period = message.payload?.period || 'week';
-            const analyticsData = await this.storageManager.getAnalyticsData(period);
-            console.log('📤 [BACKGROUND] Sending response'); sendResponse({ success: true, data: analyticsData });
-          } catch (error) {
-            console.error('Error getting analytics data:', error);
-            console.log('📤 [BACKGROUND] Sending response'); sendResponse({ success: false, error: error.message });
-          }
-          break;
-
-        case 'GET_PRODUCTIVITY_GOALS':
-          try {
-            const goals = await this.storageManager.getProductivityGoals();
-            console.log('📤 [BACKGROUND] Sending response'); sendResponse({ success: true, data: goals });
-          } catch (error) {
-            console.error('Error getting productivity goals:', error);
-            console.log('📤 [BACKGROUND] Sending response'); sendResponse({ success: false, error: error.message });
-          }
-          break;
-
-        case 'UPDATE_GOAL_PROGRESS':
-          try {
-            const updateResult = await this.storageManager.updateGoalProgress(
-              message.payload?.goalId,
-              message.payload?.progress
-            );
-            sendResponse(updateResult);
-          } catch (error) {
-            console.error('Error updating goal progress:', error);
-            console.log('📤 [BACKGROUND] Sending response'); sendResponse({ success: false, error: error.message });
-          }
-          break;
-
-        case 'UPDATE_SITE_CATEGORY':
-          try {
-            const categoryResult = await this.storageManager.updateSiteCategory(
-              message.payload?.domain,
-              message.payload?.category
-            );
-            sendResponse(categoryResult);
-          } catch (error) {
-            console.error('Error updating site category:', error);
-            console.log('📤 [BACKGROUND] Sending response'); sendResponse({ success: false, error: error.message });
-          }
-          break;
-
-        case 'GET_SITE_CATEGORY':
-          try {
-            const category = this.storageManager.getSiteCategory(message.payload?.domain);
-            console.log('📤 [BACKGROUND] Sending response'); sendResponse({ success: true, data: { category } });
-          } catch (error) {
-            console.error('Error getting site category:', error);
-            console.log('📤 [BACKGROUND] Sending response'); sendResponse({ success: false, error: error.message });
-          }
-          break;
-
-        case 'GET_CATEGORY_BREAKDOWN':
-          try {
-            const analyticsData = await this.storageManager.getAnalyticsData('week');
-            console.log('📤 [BACKGROUND] Sending response'); sendResponse({ 
-              success: true, 
-              data: { 
-                categories: analyticsData.categoryBreakdown,
-                totalTime: analyticsData.summary.totalTime
-              }
-            });
-          } catch (error) {
-            console.error('Error getting category breakdown:', error);
-            console.log('📤 [BACKGROUND] Sending response'); sendResponse({ success: false, error: error.message });
-          }
-          break;
-
-        case 'GET_WEEKLY_STATS':
-          try {
-            const weeklyData = await this.storageManager.getAnalyticsData('week');
-            console.log('📤 [BACKGROUND] Sending response'); sendResponse({ success: true, data: weeklyData });
-          } catch (error) {
-            console.error('Error getting weekly stats:', error);
-            console.log('📤 [BACKGROUND] Sending response'); sendResponse({ success: false, error: error.message });
-          }
-          break;
-
-        case 'GET_MONTHLY_STATS':
-          try {
-            const monthlyData = await this.storageManager.getAnalyticsData('month');
-            console.log('📤 [BACKGROUND] Sending response'); sendResponse({ success: true, data: monthlyData });
-          } catch (error) {
-            console.error('Error getting monthly stats:', error);
-            console.log('📤 [BACKGROUND] Sending response'); sendResponse({ success: false, error: error.message });
-          }
-          break;
-
-        case 'ENABLE_FOCUS_MODE':
-          try {
-            // Enable focus mode if not already enabled
-            if (!this.blockingManager.focusMode) {
-              const result = await this.blockingManager.toggleFocusMode();
-              await this.stateManager.dispatch({
-                type: 'FOCUS_MODE_CHANGED',
-                payload: { focusMode: true }
-              });
-            }
-            // Always broadcast state change to sync popup UI (with small delay to ensure proper timing)
-            setTimeout(() => {
-              this.broadcastFocusStateChange(true);
-            }, 50);
-            console.log('📤 [BACKGROUND] Sending response'); sendResponse({ success: true, data: { focusMode: true } });
-          } catch (error) {
-            console.error('Error enabling focus mode:', error);
-            console.log('📤 [BACKGROUND] Sending response'); sendResponse({ success: false, error: error.message });
-          }
-          break;
-
-        case 'DISABLE_FOCUS_MODE':
-          try {
-            // Disable focus mode if currently enabled
-            if (this.blockingManager.focusMode) {
-              const result = await this.blockingManager.toggleFocusMode();
-              await this.stateManager.dispatch({
-                type: 'FOCUS_MODE_CHANGED',
-                payload: { focusMode: false }
-              });
-            }
-            // Always broadcast state change to sync popup UI (with small delay to ensure proper timing)
-            setTimeout(() => {
-              this.broadcastFocusStateChange(false);
-            }, 50);
-            console.log('📤 [BACKGROUND] Sending response'); sendResponse({ success: true, data: { focusMode: false } });
-          } catch (error) {
-            console.error('Error disabling focus mode:', error);
-            console.log('📤 [BACKGROUND] Sending response'); sendResponse({ success: false, error: error.message });
-          }
-          break;
-
-        case 'GET_LOCAL_OVERRIDE_TIME':
-          try {
-            const overrideTimeResult = await this.overrideSessionManager.calculateTodayOverrideTime();
-            console.log('📤 [BACKGROUND] Sending response'); sendResponse({ 
-              success: true, 
-              data: { 
-                overrideTime: overrideTimeResult.minutes,
-                sessions: overrideTimeResult.sessions || 0
-              }
-            });
-          } catch (error) {
-            console.error('Error getting local override time:', error);
-            console.log('📤 [BACKGROUND] Sending response'); sendResponse({ success: false, error: error.message });
-          }
-          break;
-
-        case 'GET_LOCAL_OVERRIDE_SESSIONS':
-          try {
-            const sessionsResult = await this.overrideSessionManager.getTodayOverrideSessions();
-            console.log('📤 [BACKGROUND] Sending response'); sendResponse({ 
-              success: true, 
-              data: { 
-                sessions: sessionsResult.sessions,
-                date: sessionsResult.date
-              }
-            });
-          } catch (error) {
-            console.error('Error getting local override sessions:', error);
-            console.log('📤 [BACKGROUND] Sending response'); sendResponse({ success: false, error: error.message });
-          }
-          break;
-
-        case 'CLEANUP_OLD_OVERRIDE_SESSIONS':
-          try {
-            const daysToKeep = message.payload?.daysToKeep || 30;
-            const result = await this.overrideSessionManager.cleanupOldSessions(daysToKeep);
-            console.log('📤 [BACKGROUND] Sending response'); sendResponse({ 
-              success: true, 
-              data: { 
-                deletedCount: result.deletedCount
-              }
-            });
-          } catch (error) {
-            console.error('Error cleaning up old override sessions:', error);
-            console.log('📤 [BACKGROUND] Sending response'); sendResponse({ success: false, error: error.message });
-          }
-          break;
-
-        case 'CLEAR_ALL_OVERRIDE_SESSIONS':
-          try {
-            const result = await this.overrideSessionManager.clearAllSessions();
-            console.log('📤 [BACKGROUND] Sending response'); sendResponse({ 
-              success: true, 
-              data: { cleared: result.success }
-            });
-          } catch (error) {
-            console.error('Error clearing all override sessions:', error);
-            console.log('📤 [BACKGROUND] Sending response'); sendResponse({ success: false, error: error.message });
-          }
-          break;
-
-        case 'GET_OVERRIDE_DEBUG_INFO':
-          try {
-            const debugInfo = await this.overrideSessionManager.getDebugInfo();
-            console.log('📤 [BACKGROUND] Sending response'); sendResponse({ 
-              success: true, 
-              data: debugInfo.debug
-            });
-          } catch (error) {
-            console.error('Error getting override debug info:', error);
-            console.log('📤 [BACKGROUND] Sending response'); sendResponse({ success: false, error: error.message });
-          }
-          break;
-
-        case 'GET_FOCUS_STATE':
-          sendResponse({
-            success: true,
-            data: {
-              focusMode: this.blockingManager.getFocusStats().focusMode,
-              lastUpdated: Date.now()
-            }
-          });
-          return true;
-
-        case 'GET_FOCUS_STATUS':
-          try {
-            console.log('📤 [BACKGROUND] Sending response'); sendResponse({ success: true, data: { focusMode: this.blockingManager.focusMode } });
-          } catch (error) {
-            console.error('Error getting focus status:', error);
-            console.log('📤 [BACKGROUND] Sending response'); sendResponse({ success: false, error: error.message });
-          }
-          break;
-
-
-        case 'PING':
-          // Health check ping from content scripts
-          console.log('📤 [BACKGROUND] Sending response'); sendResponse({ 
-            success: true, 
-            timestamp: Date.now(),
-            extensionId: chrome.runtime.id 
-          });
-          break;
-
-        // Deep Focus session data retrieval handlers
-        case 'GET_USER_TIMEZONE':
-          try {
-            const userTimezone = await timezoneManager.getEffectiveTimezone();
-            console.log('📍 Returning user timezone:', userTimezone);
-            console.log('📤 [BACKGROUND] Sending response'); sendResponse({ success: true, timezone: userTimezone });
-          } catch (error) {
-            console.error('Error getting user timezone:', error);
-            console.log('📤 [BACKGROUND] Sending response'); sendResponse({ success: false, error: error.message });
-          }
-          break;
-
-        case 'MIGRATE_SESSIONS_TO_UTC':
-          try {
-            const migrationResult = await this.storageManager.migrateSessionsToUTC();
-            console.log('🔄 Session migration completed:', migrationResult);
-            console.log('📤 [BACKGROUND] Sending response'); sendResponse({ success: true, data: migrationResult });
-          } catch (error) {
-            console.error('Error migrating sessions to UTC:', error);
-            console.log('📤 [BACKGROUND] Sending response'); sendResponse({ success: false, error: error.message });
-          }
-          break;
-
-        case 'GET_DEEP_FOCUS_SESSIONS_DATE_RANGE':
-          try {
-            const { startDate, endDate } = message.payload || {};
-            const sessions = await this.storageManager.getDeepFocusSessionsForDateRange(startDate, endDate);
-            console.log('📤 [BACKGROUND] Sending response'); sendResponse({ success: true, data: sessions });
-          } catch (error) {
-            console.error('Error getting deep focus sessions for date range:', error);
-            console.log('📤 [BACKGROUND] Sending response'); sendResponse({ success: false, error: error.message });
-          }
-          break;
-
-        case 'GET_TODAY_DEEP_FOCUS_SESSIONS':
-          try {
-            const todaySessions = await this.storageManager.getTodayDeepFocusSessions();
-            console.log('📤 [BACKGROUND] Sending response'); sendResponse({ success: true, data: todaySessions });
-          } catch (error) {
-            console.error('Error getting today deep focus sessions:', error);
-            console.log('📤 [BACKGROUND] Sending response'); sendResponse({ success: false, error: error.message });
-          }
-          break;
-
-        case 'GET_ACTIVE_DEEP_FOCUS_SESSION':
-          try {
-            const activeSession = await this.storageManager.getActiveDeepFocusSession();
-            console.log('📤 [BACKGROUND] Sending response'); sendResponse({ success: true, data: activeSession });
-          } catch (error) {
-            console.error('Error getting active deep focus session:', error);
-            console.log('📤 [BACKGROUND] Sending response'); sendResponse({ success: false, error: error.message });
-          }
-          break;
-
-        case 'GET_ALL_DEEP_FOCUS_SESSIONS':
-          try {
-            const allSessions = await this.storageManager.getAllDeepFocusSessions();
-            console.log('📤 [BACKGROUND] Sending response'); sendResponse({ success: true, data: allSessions });
-          } catch (error) {
-            console.error('Error getting all deep focus sessions:', error);
-            console.log('📤 [BACKGROUND] Sending response'); sendResponse({ success: false, error: error.message });
-          }
-          break;
-
-        case 'GET_RECENT_7_DAYS_DEEP_FOCUS_SESSIONS':
-          try {
-            const recent7DaysSessions = await this.storageManager.getRecent7DaysDeepFocusSessions();
-            console.log('📤 [BACKGROUND] Sending response'); sendResponse({ success: true, data: recent7DaysSessions });
-          } catch (error) {
-            console.error('Error getting recent 7 days deep focus sessions:', error);
-            console.log('📤 [BACKGROUND] Sending response'); sendResponse({ success: false, error: error.message });
-          }
-          break;
-
-        case 'GET_LAST_10_DEEP_FOCUS_SESSIONS':
-          try {
-            const last10Sessions = await this.storageManager.getLast10DeepFocusSessions();
-            console.log('📤 [BACKGROUND] Sending response'); sendResponse({ success: true, data: last10Sessions });
-          } catch (error) {
-            console.error('Error getting last 10 deep focus sessions:', error);
-            console.log('📤 [BACKGROUND] Sending response'); sendResponse({ success: false, error: error.message });
-          }
-          break;
-
-        // 📊 Phase 1 Diagnostics Handlers
-        case 'GET_DIAGNOSTICS':
-          try {
-            const report = this.getDiagnosticsReport();
-            console.log('📊 Sending diagnostics report:', report);
-            sendResponse({ success: true, data: report });
-          } catch (error) {
-            console.error('Error getting diagnostics:', error);
-            sendResponse({ success: false, error: error.message });
-          }
-          break;
-
-        case 'GET_CURRENT_SESSION':
-          try {
-            const sessionInfo = {
-              isActive: this.currentSession.isActive,
-              domain: this.currentSession.domain,
-              tabId: this.currentSession.tabId,
-              startTime: this.currentSession.startTime,
-              duration: this.currentSession.isActive ? Date.now() - this.currentSession.startTime : 0
-            };
-            sendResponse({ success: true, data: sessionInfo });
-          } catch (error) {
-            console.error('Error getting current session:', error);
-            sendResponse({ success: false, error: error.message });
-          }
-          break;
-
-        case 'RESET_DIAGNOSTICS':
-          try {
-            this.diagnostics = {
-              tabSwitches: 0,
-              dataLossEvents: 0,
-              successfulSaves: 0,
-              blockedSaves: 0,
-              overlapBufferUses: 0,
-              snapshotCreations: 0,
-              immediateSaves: 0,
-              tabCloseSaves: 0,
-              browserCloseSaves: 0,
-              savedFromDataLoss: 0,
-              startTime: Date.now()
-            };
-            console.log('📊 Diagnostics reset');
-            sendResponse({ success: true, message: 'Diagnostics reset successfully' });
-          } catch (error) {
-            console.error('Error resetting diagnostics:', error);
-            sendResponse({ success: false, error: error.message });
-          }
-          break;
-
-        case 'REQUEST_SITE_USAGE_SESSIONS':
-          try {
-            console.log('🔄 [BACKGROUND] Received REQUEST_SITE_USAGE_SESSIONS from content script', { hasPayload: !!message.payload, timestamp: new Date().toISOString() });
-            
-            const payload = message.payload || {};
-            const incremental = payload.incremental !== false; // Default to true for performance
-            const daysBack = payload.daysBack || 7; // Default to last 7 days for incremental sync
-            
-            // Get all site usage sessions from storage
-            const storage = await chrome.storage.local.get(['site_usage_sessions', 'last_sync_timestamp']);
-            const allSessions = storage.site_usage_sessions || {};
-            const lastSyncTime = storage.last_sync_timestamp || 0;
-            
-            let sessionsList = [];
-            let syncStrategy = 'full';
-            
-            if (incremental && lastSyncTime > 0) {
-              // INCREMENTAL SYNC: Only sessions modified since last sync
-              syncStrategy = 'incremental';
-              console.log(`📊 Incremental sync: checking sessions modified since ${new Date(lastSyncTime).toISOString()}`);
-              
-              Object.keys(allSessions).forEach(date => {
-                const daySessions = allSessions[date] || [];
-                if (Array.isArray(daySessions)) {
-                  daySessions.forEach(session => {
-                    // Include sessions that are:
-                    // 1. New (created after last sync)
-                    // 2. Modified (if they have a lastModified timestamp after last sync)
-                    // 3. Active (still ongoing)
-                    const sessionTime = new Date(session.startTimeUTC).getTime();
-                    const sessionModified = session.lastModified ? new Date(session.lastModified).getTime() : sessionTime;
-                    
-                    if (sessionModified > lastSyncTime || 
-                        session.status === 'active' ||
-                        sessionTime > lastSyncTime) {
-                      sessionsList.push({
-                        ...session,
-                        utcDate: date
-                      });
-                    }
-                  });
-                }
-              });
-            } else if (incremental) {
-              // RECENT SYNC: Last N days only (when no previous sync timestamp)
-              syncStrategy = 'recent';
-              console.log(`📊 Recent sync: syncing last ${daysBack} days`);
-              
-              const cutoffDate = new Date();
-              cutoffDate.setDate(cutoffDate.getDate() - daysBack);
-              const cutoffDateStr = cutoffDate.toISOString().split('T')[0];
-              
-              Object.keys(allSessions).forEach(date => {
-                if (date >= cutoffDateStr) {
-                  const daySessions = allSessions[date] || [];
-                  if (Array.isArray(daySessions)) {
-                    daySessions.forEach(session => {
-                      sessionsList.push({
-                        ...session,
-                        utcDate: date
-                      });
-                    });
-                  }
-                }
-              });
-            } else {
-              // FULL SYNC: All sessions (fallback or explicitly requested)
-              syncStrategy = 'full';
-              console.log('📊 Full sync: retrieving all sessions');
-              
-              Object.keys(allSessions).forEach(date => {
-                const daySessions = allSessions[date] || [];
-                if (Array.isArray(daySessions)) {
-                  daySessions.forEach(session => {
-                    sessionsList.push({
-                      ...session,
-                      utcDate: date
-                    });
-                  });
-                }
-              });
-            }
-            
-            // Sort by date and time for consistent processing
-            sessionsList.sort((a, b) => {
-              const dateCompare = b.utcDate.localeCompare(a.utcDate);
-              if (dateCompare !== 0) return dateCompare;
-              return new Date(b.startTimeUTC).getTime() - new Date(a.startTimeUTC).getTime();
-            });
-            
-            // Deduplicate by session ID to prevent downstream complexity
-            const beforeDedup = sessionsList.length;
-            const sessionMap = new Map();
-            sessionsList.forEach(session => {
-              if (session.id) {
-                sessionMap.set(session.id, session);
-              }
-            });
-            sessionsList = Array.from(sessionMap.values());
-            
-            if (beforeDedup !== sessionsList.length) {
-              console.log(`🔍 Extension deduplication: ${beforeDedup} → ${sessionsList.length} sessions (removed ${beforeDedup - sessionsList.length} duplicates)`);
-            }
-            
-            console.log(`📊 ${syncStrategy.toUpperCase()} sync found ${sessionsList.length} sessions`);
-            console.log('📋 Session dates available:', Object.keys(allSessions));
-            console.log('📋 Sync details:', {
-              strategy: syncStrategy,
-              lastSyncTime: lastSyncTime ? new Date(lastSyncTime).toISOString() : 'never',
-              daysBack,
-              totalAvailable: Object.values(allSessions).flat().length
-            });
-            
-            // Update last sync timestamp for future incremental syncs
-            if (sessionsList.length > 0) {
-              await chrome.storage.local.set({
-                'last_sync_timestamp': Date.now()
-              });
-              console.log('✅ Updated last sync timestamp for future incremental syncs');
-            }
-            
-            // Respond with sessions in the expected format
-            console.log('📤 [BACKGROUND] Sending response'); sendResponse({ 
-              success: true, 
-              sessions: sessionsList,
-              totalSessions: sessionsList.length,
-              syncStrategy,
-              datesAvailable: Object.keys(allSessions).length,
-              lastSyncTime: lastSyncTime ? new Date(lastSyncTime).toISOString() : null
-            });
-            
-          } catch (error) {
-            console.error('❌ Error retrieving site usage sessions:', error);
-            console.log('📤 [BACKGROUND] Sending response'); sendResponse({ 
-              success: false, 
-              error: error.message,
-              sessions: []
-            });
-          }
-          break;
-
-        default:
-          console.warn('❓ Unknown message type:', type);
-          console.log('🔍 DEBUG: Full message object:', message);
-          console.log('🔍 DEBUG: Available message types should include GET_TODAY_DEEP_FOCUS_SESSIONS');
-          console.log('📤 [BACKGROUND] Sending response'); sendResponse({ success: false, error: 'Unknown message type' });
-      }
-    } catch (error) {
-      console.error('❌ Error handling message:', error);
-      console.log('📤 [BACKGROUND] Sending response'); sendResponse({ success: false, error: error.message });
-    }
-    
-    // Return true to keep the message channel open for async responses
-    return true;
-  }
-
-  /**
-   * Handle activity detected from content script
-   */
-  async handleActivityDetected(tabId) {
-    try {
-      // If tracking was paused, resume it
-      if (!this.currentSession.isActive && this.currentSession.tabId === tabId) {
-        const tab = await chrome.tabs.get(tabId);
-        await this.resumeTracking(tab);
-      }
-    } catch (error) {
-      console.error('Error handling activity:', error);
-    }
-  }
-
-  /**
-   * Start tracking a website
-   */
-  async startTracking(tab) {
-    try {
-      await this.recoverState();
-      if (!this.stateManager?.isInitialized) {
-        throw new Error('StateManager not available');
-      }
-      
-      // 🎯 IMPROVED: Enhanced tab validation with fallbacks
-      if (!this.validateTabForTracking(tab)) {
-        return;
-      }
-
-      // 🎯 NEW: Verify this tab is currently active before starting tracking
-      const isCurrentlyActive = await this.isTabCurrentlyActive(tab.id);
-      if (!isCurrentlyActive) {
-        console.log(`🚫 Tab ${tab.id} is no longer active, skipping tracking start for:`, this.extractDomain(tab.url));
-        return;
-      }
-
-      const domain = this.extractDomain(tab.url);
-      const now = Date.now();
-      
-      console.log('🎯 Starting tracking for domain:', domain, 'Tab ID:', tab.id);
-      
-      // Update heartbeat for user activity
-      this.lastHeartbeat = now;
-
-      // Check if we have a paused session for the same domain
-      if (!this.currentSession.isActive && this.currentSession.domain === domain) {
-        // Resume paused session
-        console.log('🔄 Resuming paused session for domain:', domain);
-        this.currentSession.tabId = tab.id;
-        this.currentSession.startTime = now;
-        this.currentSession.lastSaveTime = now;
-        this.currentSession.isActive = true;
-        console.log(`▶️ Resumed tracking: ${domain}, Tab ID: ${tab.id}`);
-        return;
-      }
-
-      // Save current session if exists and different domain
-      if (this.currentSession.isActive && this.currentSession.domain !== domain) {
-        console.log('🔄 Switching from', this.currentSession.domain, 'to', domain);
-        await this.stopCurrentTracking();
-      }
-
-      // Only create new session if not already tracking this domain
-      if (!this.currentSession.isActive || this.currentSession.domain !== domain) {
-        console.log('✨ Starting new tracking session for domain:', domain);
-
-        // 🎯 NEW: Double-check tab is still active before creating session
-        const stillActive = await this.isTabCurrentlyActive(tab.id);
-        if (!stillActive) {
-          console.log(`🚫 Tab ${tab.id} became inactive during session creation, aborting`);
-          return;
-        }
-
-        // Initialize session with proper timing fields
-        this.currentSession = {
-          tabId: tab.id,
-          domain: domain,
-          startTime: now,
-          lastSaveTime: now,
-          savedTime: 0,
-          isActive: true
-        };
-
-        // 🎯 IMPROVED: Create session in storage with error handling and timing validation
-        try {
-          await this.storageManager.saveTimeEntry(domain, 0, 1, now, 'create'); // Pass startTime explicitly
-          console.log('💾 Session initialized in storage for:', domain);
-        } catch (storageError) {
-          console.error('⚠️ Failed to initialize session in storage:', storageError);
-          // Continue anyway - the session will be created on first save
-        }
-
-        // 🎯 IMPROVED: StateManager dispatch with error handling  
-        try {
-          await this.stateManager.dispatch({
-            type: 'START_TRACKING',
-            payload: {
-              domain: domain,
-              startTime: now
-            }
-          });
-        } catch (stateError) {
-          console.error('⚠️ StateManager dispatch failed:', stateError);
-          // Continue anyway - tracking will work without state dispatch
-        }
-
-        console.log(`✅ Started tracking: ${domain}, Tab ID: ${tab.id}`);
-      }
-      
-    } catch (error) {
-      console.error('❌ Error in startTracking:', error);
-      // Don't re-throw - let the coordinator handle retries
-    }
-  }
-
-  /**
-   * 🆕 NEW: Enhanced tab validation with detailed logging
-   */
-  validateTabForTracking(tab) {
-    if (!tab) {
-      console.log('⚠️ Tab validation failed: tab is null/undefined');
-      return false;
-    }
-    
-    if (!tab.url) {
-      console.log('⚠️ Tab validation failed: no URL available');
-      return false;
-    }
-    
-    if (!this.isTrackableUrl(tab.url)) {
-      console.log('⚠️ Tab validation failed: URL not trackable:', tab.url);
-      return false;
-    }
-    
-    if (!tab.id || tab.id < 0) {
-      console.log('⚠️ Tab validation failed: invalid tab ID:', tab.id);
-      return false;
-    }
-    
-    console.debug('✅ Tab validation passed:', { id: tab.id, url: tab.url });
-    return true;
-  }
-
-  /**
-   * 🎯 NEW: Check if a tab is currently the active tab
-   */
-  async isTabCurrentlyActive(tabId) {
-    try {
-      const tab = await chrome.tabs.get(tabId);
-      if (!tab.active) {
-        return false;
-      }
-      
-      // Double-check by querying active tabs in the tab's window
-      const activeTabs = await chrome.tabs.query({ active: true, windowId: tab.windowId });
-      return activeTabs.length > 0 && activeTabs[0].id === tabId;
-    } catch (error) {
-      console.debug(`Tab ${tabId} validation failed:`, error.message);
-      return false;
-    }
-  }
-
-  /**
-   * 🆕 NEW: Cleanup method for proper resource management
-   */
-  destroy() {
-    try {
-      // Stop tracking
-      if (this.currentSession.isActive) {
-        this.stopCurrentTracking();
-      }
-      
-      // Clear intervals
-      if (this.saveInterval) {
-        clearInterval(this.saveInterval);
-        this.saveInterval = null;
-      }
-      
-      if (this.sleepDetectionInterval) {
-        clearInterval(this.sleepDetectionInterval);
-        this.sleepDetectionInterval = null;
-      }
-      
-      // Clear grace timer
-      if (this.graceTimer) {
-        clearTimeout(this.graceTimer);
-        this.graceTimer = null;
-      }
-      
-      // Cleanup coordinator
-      if (this.tabEventCoordinator) {
-        this.tabEventCoordinator.destroy();
-        this.tabEventCoordinator = null;
-      }
-      
-      console.log('🧹 FocusTimeTracker cleanup completed');
-      
-    } catch (error) {
-      console.error('❌ Error during cleanup:', error);
-    }
-  }
-
-  /**
-   * IMPROVEMENT #2: Stop current tracking with grace period for tab switching
-   */
-  async stopCurrentTrackingWithGrace() {
-    try {
-      if (!this.currentSession.isActive || !this.currentSession.startTime) {
-        return;
-      }
-
-      console.log('⏱️ Starting grace period for tab switch');
-      
-      // Store current session data for potential restoration
-      this.pendingSessionData = { ...this.currentSession };
-      
-      // Set grace timer
-      this.graceTimer = setTimeout(async () => {
-        console.log('⏰ Grace period expired - finalizing session stop');
-        await this.finalizeSessionStop();
-        this.graceTimer = null;
-        this.pendingSessionData = null;
-      }, this.gracePeriod);
-      
-    } catch (error) {
-      console.error('❌ Error in stopCurrentTrackingWithGrace:', error);
-    }
-  }
-
-  /**
-   * Finalize stopping the session after grace period expires
-   */
-  async finalizeSessionStop() {
-    try {
-      if (!this.pendingSessionData) {
-        return;
-      }
-
-      const now = Date.now();
-      const timeSpent = now - this.pendingSessionData.startTime;
-      const domain = this.pendingSessionData.domain;
-
-      // IMPROVEMENT #1: Reduce threshold from 1000ms to 500ms and improve rounding
-      if (timeSpent > 500 && domain) {
-        const roundedTime = Math.round(timeSpent / 1000) * 1000;
-        // ✅ FIXED: Pass actual start time to fix timing bug in grace period finalization
-        await this.storageManager.saveTimeEntry(domain, roundedTime, 1, this.pendingSessionData.startTime, 'finalize');
-        console.log(`Stopped tracking (after grace): ${domain}, Time: ${this.storageManager.formatTime(roundedTime)}`);
-      }
-
-      await this.stateManager.dispatch({
-        type: 'STOP_TRACKING'
-      });
-      
-      // Reset session
-      this.currentSession = {
-        tabId: null,
-        domain: null,
-        startTime: null,
-        savedTime: 0,
-        isActive: false
-      };
-      
-    } catch (error) {
-      console.error('❌ Error in finalizeSessionStop:', error);
-    }
-  }
-
-  /**
-   * 🚨 IMMEDIATE SAVE: Save current session immediately for critical events
-   * Used for tab closes, browser closes, extension suspension
-   */
-  async saveCurrentSessionImmediately() {
-    if (!this.currentSession.isActive || !this.currentSession.domain) {
-      console.log('⚠️ No active session to save immediately');
-      return;
-    }
-    
-    const now = Date.now();
-    const lastSaveTime = this.currentSession.lastSaveTime || this.currentSession.startTime;
-    const incrementalTime = now - lastSaveTime;
-    
-    // Only save if meaningful time accumulated (>2 seconds)
-    if (incrementalTime > 2000) {
-      console.log(`💾 IMMEDIATE SAVE: ${this.currentSession.domain} - ${Math.round(incrementalTime/1000)}s`);
-      
-      try {
-        await this.storageManager.saveTimeEntry(
-          this.currentSession.domain, 
-          incrementalTime, 
-          0, 
-          lastSaveTime, 
-          'immediate'
-        );
-        
-        this.currentSession.lastSaveTime = now;
-        
-        // Track immediate save success
-        if (this.diagnostics) {
-          this.diagnostics.successfulSaves++;
-          this.diagnostics.immediateSaves = (this.diagnostics.immediateSaves || 0) + 1;
-          this.diagnostics.savedFromDataLoss = (this.diagnostics.savedFromDataLoss || 0) + incrementalTime;
-        }
-        
-        console.log('IMMEDIATE_SAVE_METRIC', {
-          domain: this.currentSession.domain,
-          timeSpent: incrementalTime,
-          trigger: 'critical_event',
-          timestamp: now
-        });
-        
-      } catch (error) {
-        console.error('❌ Immediate save failed:', error);
-        if (this.diagnostics) {
-          this.diagnostics.dataLossEvents++;
-        }
-      }
-    } else {
-      console.log(`⏭️ Skipping immediate save - insufficient time: ${Math.round(incrementalTime/1000)}s`);
-    }
-  }
-
-  /**
-   * Stop tracking current website and save data (immediate, no grace period)
-   */
-  async stopCurrentTracking() {
-    try {
-      await this.recoverState();
-      if (!this.stateManager?.isInitialized) {
-        throw new Error('StateManager not available');
-      }
-      if (!this.currentSession.isActive || !this.currentSession.startTime) {
-        return;
-      }
-
-      const now = Date.now();
-      const timeSpent = now - this.currentSession.startTime;
-      const domain = this.currentSession.domain;
-
-      // Complete the site usage session first
-      if (domain) {
-        await this.storageManager.completeSiteUsageSession(domain);
-      }
-
-      // Save final session data if significant time spent
-      if (timeSpent > 500 && domain) {
-        const roundedTime = Math.round(timeSpent / 1000) * 1000; // Round for better accuracy
-        // ✅ FIXED: Pass actual start time to fix timing bug
-        await this.storageManager.saveTimeEntry(domain, roundedTime, 1, this.currentSession.startTime, 'finalize');
-        console.log(`✅ Stopped tracking and completed session: ${domain}, Time: ${this.storageManager.formatTime(roundedTime)}`);
-      }
-
-      await this.stateManager.dispatch({
-        type: 'STOP_TRACKING'
-      });
-      
-      // Reset current session
-      this.currentSession = {
-        tabId: null,
-        domain: null,
-        startTime: null,
-        savedTime: 0,
-        isActive: false
-      };
-    } catch (error) {
-      console.error('❌ Error in stopCurrentTracking:', error);
-    }
-  }
-
-  /**
-   * Pause tracking (browser lost focus)
-   */
-  async pauseTracking() {
-    if (this.currentSession.isActive) {
-      // Just pause, don't save yet - let saveCurrentSession handle it
-      this.currentSession.isActive = false;
-      console.log('⏸️ Tracking paused for:', this.currentSession.domain);
-    }
-  }
-
-  /**
-   * Resume tracking (browser gained focus)
-   */
-  async resumeTracking(tab) {
-    if (!this.currentSession.isActive && tab && this.isTrackableUrl(tab.url)) {
-      const domain = this.extractDomain(tab.url);
-      const now = Date.now();
-      
-      // Update heartbeat for user activity
-      this.lastHeartbeat = now;
-      
-      // Only resume if we have a paused session for the same domain
-      if (this.currentSession.domain === domain) {
-        this.currentSession.tabId = tab.id;
-        this.currentSession.startTime = now;
-        this.currentSession.isActive = true;
-        console.log(`▶️ Resumed tracking from activity: ${domain}`);
-      } else {
-        // Different domain, start new tracking
-        await this.startTracking(tab);
-      }
-    }
-  }
-
-  /**
-   * Check for system sleep based on timestamp gaps
-   */
-  async checkForSleep() {
-    const now = Date.now();
-    
-    // Use Chrome Idle if available
-    if (this.chromeIdleInitialized && chromeIdleHelper) {
-      // Let Chrome Idle handle it
-      if (!chromeIdleHelper.shouldTrackTime()) {
-        // Either locked or extended idle
-        if (chromeIdleHelper.isLocked()) {
-          console.log('💤 System locked - stopping tracking');
-        } else {
-          console.log('💤 Extended idle detected - stopping tracking');
-        }
-        
-        if (this.currentSession.isActive) {
-          await this.handleSleepDetected();
-        }
-        return;
-      }
-      
-      // Chrome Idle says we should track - update heartbeat
-      this.lastHeartbeat = now;
-      return;
-    }
-    
-    // Fallback to time-based detection (30 minutes)
-    const timeSinceLastHeartbeat = now - this.lastHeartbeat;
-    if (timeSinceLastHeartbeat > 1800000) {
-      console.log('💤 Sleep detected (fallback):', Math.round(timeSinceLastHeartbeat / 1000) + 's');
-      
-      // If we have an active session, save time before sleep and pause
-      if (this.currentSession.isActive && this.currentSession.startTime) {
-        // Calculate session duration up to last heartbeat (excludes sleep time)
-        const timeBeforeSleep = Math.max(0, this.lastHeartbeat - this.currentSession.startTime);
-        
-        // Save accumulated time before sleep
-        if (timeBeforeSleep >= 1000) { // At least 1 second of activity
-          await this.storageManager.saveTimeEntry(this.currentSession.domain, timeBeforeSleep, 0, null, 'incremental');
-          console.log('💾 Saved time before sleep (fallback):', {
-            domain: this.currentSession.domain,
-            duration: this.storageManager.formatTime(timeBeforeSleep),
-            sleepGap: Math.round(timeSinceLastHeartbeat / 1000) + 's'
-          });
-        }
-        
-        // Handle sleep detection (pause session)
-        await this.handleSleepDetected();
-      }
-    }
-    
-    // Update heartbeat to prevent false sleep detection
-    this.lastHeartbeat = now; // CRITICAL: Must update heartbeat
-  }
-=======
 // ===== EXTENSION INITIALIZATION =====
->>>>>>> 03e4bc89
 
 let isInitialized = false;
 
@@ -6235,192 +579,11 @@
   try {
     console.log('🚀 Starting ultra-simple extension initialization...');
     
-<<<<<<< HEAD
-    console.log('🔍 getCurrentState called - returning focus mode:', focusStats.focusMode, 'at', new Date().toISOString());
-    return state;
-  }
-
-  /**
-   * Save current session progress (enhanced with pause tracking)
-   */
-  async saveCurrentSession(operationType = 'incremental') {
-    try {
-      // SAFEGUARD 1: Validate session state
-      if (!this.currentSession || !this.currentSession.isActive || !this.currentSession.startTime) {
-        return;
-      }
-
-      // Tab switch cooldown removed - allowing all saves to prevent data loss
-      const now = Date.now();
-
-      // 🎯 ENHANCED: Verify the session's tab is still active before saving
-      if (this.currentSession.tabId) {
-        const isStillActive = await this.isTabCurrentlyActive(this.currentSession.tabId);
-        if (!isStillActive) {
-          console.log(`🚫 Session tab ${this.currentSession.tabId} for ${this.currentSession.domain} is no longer active, stopping session`);
-          
-          // Clear session immediately to prevent further saves
-          this.currentSession = {
-            tabId: null,
-            domain: null,
-            startTime: null,
-            savedTime: 0,
-            isActive: false
-          };
-          return;
-        }
-        
-        // 🎯 NEW: Double-check that current active tab matches our session
-        const tabs = await chrome.tabs.query({ active: true, currentWindow: true });
-        const currentActiveTab = tabs[0];
-        if (currentActiveTab && currentActiveTab.id !== this.currentSession.tabId) {
-          console.log(`🚫 Active tab mismatch: session for ${this.currentSession.tabId}, but active tab is ${currentActiveTab.id}`);
-          
-          // Clear session to prevent saving for wrong tab
-          this.currentSession = {
-            tabId: null,
-            domain: null,
-            startTime: null,
-            savedTime: 0,
-            isActive: false
-          };
-          return;
-        }
-      }
-
-      // SAFEGUARD 2: Prevent concurrent execution and sleep processing
-      if (this.isSaving || this.isProcessingSleep) {
-        console.debug('⏭️ Save already in progress or processing sleep, skipping');
-        return;
-      }
-      this.isSaving = true;
-      
-      // SAFEGUARD 3: Validate timestamps and handle undefined lastHeartbeat
-      if (!this.lastHeartbeat) {
-        console.warn('⚠️ lastHeartbeat undefined, initializing to current time');
-        this.lastHeartbeat = now;
-        this.currentSession.lastSaveTime = now; // Initialize last save time
-        return;
-      }
-      
-      const timeSinceLastHeartbeat = now - this.lastHeartbeat;
-      
-      // DEFENSIVE CHECK: Check for sleep BEFORE calculating session duration
-      if (timeSinceLastHeartbeat > 1800000) { // 30 minutes gap indicates sleep
-        console.log('💤 Sleep detected during save - handling sleep condition');
-        
-        // ✅ FIX: Calculate incremental time up to last heartbeat
-        const lastSaveTime = this.currentSession.lastSaveTime || this.currentSession.startTime;
-        const incrementalDuration = Math.max(0, this.lastHeartbeat - lastSaveTime);
-        
-        // Save incremental time before sleep if any - tab switch cooldown removed
-        if (incrementalDuration >= 1000) {
-          await this.storageManager.saveTimeEntry(this.currentSession.domain, incrementalDuration, 0, lastSaveTime, 'incremental');
-          this.currentSession.lastSaveTime = this.lastHeartbeat; // Update last save time
-          console.log('💾 Saved incremental time before sleep:', {
-            domain: this.currentSession.domain,
-            incrementalDuration: this.storageManager.formatTime(incrementalDuration),
-            sleepGap: Math.round(timeSinceLastHeartbeat / 1000) + 's'
-          });
-        }
-        
-        this.isProcessingSleep = true;
-        try {
-          await this.handleSleepDetected();
-        } finally {
-          this.isProcessingSleep = false;
-        }
-        return;
-      }
-      
-      // ✅ FIX: Calculate INCREMENTAL duration since last save, not total duration
-      const lastSaveTime = this.currentSession.lastSaveTime || this.currentSession.startTime;
-      const incrementalDuration = now - lastSaveTime;
-      
-      // 🔥 NEW: Additional safeguards against duration inflation
-      
-      // Prevent saving if incremental duration is unreasonably long
-      if (incrementalDuration > 600000) { // 10 minutes max per save cycle (reduced from 1 hour)
-        console.warn('⚠️ Incremental duration excessive:', Math.round(incrementalDuration/1000) + 's - possible missed sleep. Resetting...');
-        this.currentSession.lastSaveTime = now;
-        return;
-      }
-      
-      // Prevent tiny increments that could accumulate incorrectly
-      if (incrementalDuration < 1000) { // Less than 1 second
-        console.debug('⏭️ Skipping save - incremental duration too small:', incrementalDuration, 'ms');
-        return;
-      }
-      
-      // 🔥 NEW: Check for session lifetime reasonableness
-      const totalSessionLifetime = now - this.currentSession.startTime;
-      if (totalSessionLifetime > 28800000) { // 8 hours max session lifetime (FINAL)
-        // 📊 EVIDENCE LOGGING: Track session terminations  
-        const totalHours = Math.round(totalSessionLifetime / 3600000 * 10) / 10;
-        console.warn('🚨 SESSION LIFETIME CAP HIT (8hr limit):', {
-          domain: this.currentSession.domain,
-          totalHours: totalHours + 'h',
-          forcedTermination: true,
-          status: 'FINAL_IMPLEMENTATION',
-          dataLossRisk: 'MINIMAL',
-          timestamp: new Date().toISOString()
-        });
-        await this.stopCurrentTracking();
-        return;
-      }
-      
-      // ✅ IMPROVEMENT: Only save meaningful incremental time with stricter validation
-      if (incrementalDuration >= 2000 && incrementalDuration <= 600000) { // 2 seconds to 10 minutes range (PHASE 3 TEST)
-        // Tab switch cooldown removed - save all incremental time
-        
-        await this.storageManager.saveTimeEntry(this.currentSession.domain, incrementalDuration, 0, lastSaveTime, 'incremental');
-        
-        // ✅ FIX: Update last save time to current time (not start time!)
-        this.currentSession.lastSaveTime = now;
-        
-        console.log('💾 Session updated (incremental):', {
-          domain: this.currentSession.domain,
-          incrementalDuration: this.storageManager.formatTime(incrementalDuration),
-          totalSessionTime: this.storageManager.formatTime(totalSessionLifetime)
-        });
-      } else {
-        // 📊 EVIDENCE LOGGING: Track when incremental saves are blocked by range caps
-        if (incrementalDuration > 600000) { // More than 10 minutes
-          console.warn('🚨 INCREMENTAL RANGE CAP HIT (10min limit):', {
-            incrementalMinutes: Math.round(incrementalDuration / 60000 * 10) / 10,
-            domain: this.currentSession.domain,
-            dataLoss: 'BLOCKED_SAVE', 
-            reason: 'exceeds_10min_range',
-            phase: 'PHASE_3_TEST',
-            timestamp: new Date().toISOString()
-          });
-        }
-        console.debug('⏭️ Skipping save - duration outside valid range:', Math.round(incrementalDuration/1000) + 's');
-      }
-    } catch (error) {
-      console.error('❌ Error saving session:', error);
-    } finally {
-      // SAFEGUARD: Always reset the saving flag
-      this.isSaving = false;
-    }
-  }
-
-  /**
-   * Extract domain from URL
-   */
-  extractDomain(url) {
-    try {
-      const urlObj = new URL(url);
-      return urlObj.hostname.replace('www.', '');
-    } catch (error) {
-      return 'unknown';
-=======
     // Initialize Chrome storage
     const storage = await chrome.storage.local.get(['site_usage_sessions', 'blockedSites', 'defaultSitesApplied']);
     if (!storage.site_usage_sessions) {
       await chrome.storage.local.set({ site_usage_sessions: {} });
       console.log('🆕 Initialized site_usage_sessions storage');
->>>>>>> 03e4bc89
     }
     
     // Initialize default blocked sites for new users (only on first install)
