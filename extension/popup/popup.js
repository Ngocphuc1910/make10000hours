--- conflicted
+++ resolved
@@ -5,9 +5,6 @@
  */
 
 // Enhanced CSS loading with font detection and debugging
-<<<<<<< HEAD
-// Font loading functions removed - using static CSS includes for better performance and clarity
-=======
 function loadCSS() {
   console.log('🎨 [POPUP] Starting CSS loading...');
   
@@ -43,7 +40,6 @@
     document.head.appendChild(link);
   });
 }
->>>>>>> 7786a1c6
 
 function injectFallbackStyles() {
   console.log('🆘 [POPUP] Injecting fallback styles for instant display...');
